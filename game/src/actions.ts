import { ActionDataValidator, ActionHandler } from "@engine/src/core/actions";
import { Transform } from "@engine/src/core/transform";
import { Vec2 } from "@engine/src/math/vec";
import { RectangleCollider } from "@engine/src/physics/collider";
import { Rigidbody } from "@engine/src/physics/rigidbody";
import { GROUND_GROUP } from "@shared/src/groups";
import Player from "@state/src/Player";
import { CombatType, PortalType } from "./systems/attackSystem";
import { PlayerAttackMode, PlayerComponent } from "./components/player";

export enum ActionType {
	MOVE_PLAYER,
	TOGGLE_ATTACK_MODE,
	PORTAL_ATTACK,
	COMBAT_ATTACK,
}

export const PLAYER_MOVE_FORCE = 0.6;
export const PLAYER_AIR_MOVE_FORCE = PLAYER_MOVE_FORCE / 2;
export const PLAYER_WALL_JUMP_FORCE = 0.5;
export const PLAYER_JUMP_FORCE = 1.75;

export interface MovePlayerData {
	player: Player;
	dir: Vec2;
}

export const movePlayerAction: ActionHandler<ActionType, MovePlayerData> = (engine, action, data, dt) => {
<<<<<<< HEAD
	const { player, dir } = data;
	if (!player || !dir) {
		return;
	}

	const registry = engine.registry;
	if (!registry.has(player.entity)) {
		return;
	}

	const rigidbody = registry.get(player.entity, Rigidbody);
	const transform = registry.get(player.entity, Transform);
	const collider = registry.get(player.entity, RectangleCollider);

	const groundCollisions = engine.physics.queryRay(transform.position, new Vec2(0, -1), (collider.height / 2) * 1.02);
	// const leftCollisions = engine.physics.queryRay(transform.position, new Vec2(-1, 0), (collider.width / 2) * 1.02);
	// const rightCollisions = engine.physics.queryRay(transform.position, new Vec2(1, 0), (collider.width / 2) * 1.02);

	const isGrounded = groundCollisions.some((c) => c.bodyA.collisionFilter.group === GROUND_GROUP);
	// const isBlockedLeft = leftCollisions.some((c) => c.bodyA.collisionFilter.group === GROUND_GROUP);
	// const isBlockedRight = rightCollisions.some((c) => c.bodyA.collisionFilter.group === GROUND_GROUP);

	if (dir.y === 1) {
		if (isGrounded) {
			Rigidbody.setVelocity(rigidbody, new Vec2(rigidbody.velocity.x, PLAYER_JUMP_FORCE));
		}
		// else if (isBlockedLeft) {
		// 	Rigidbody.setVelocity(
		// 		rigidbody,
		// 		new Vec2(rigidbody.velocity.x + PLAYER_WALL_JUMP_FORCE, PLAYER_JUMP_FORCE)
		// 	);
		// }
		// else if (isBlockedRight) {
		// 	Rigidbody.setVelocity(
		// 		rigidbody,
		// 		new Vec2(rigidbody.velocity.x - PLAYER_WALL_JUMP_FORCE, PLAYER_JUMP_FORCE)
		// 	);
		// }
	}

	let force = PLAYER_MOVE_FORCE;
	if (!isGrounded) {
		force = PLAYER_AIR_MOVE_FORCE;
	}

	Rigidbody.setVelocity(
		rigidbody,
		new Vec2(dir.x !== 0 ? dir.x * force : rigidbody.velocity.x, rigidbody.velocity.y)
	);
=======
  const { player, dir } = data;
  if (!player || !dir) {
    return;
  }

  player.dir = dir;

  const registry = engine.registry;
  if (!registry.has(player.entity)) {
    return;
  }

  const rigidbody = registry.get(player.entity, Rigidbody);
  const transform = registry.get(player.entity, Transform);
  const collider = registry.get(player.entity, RectangleCollider);

  const groundCollisions = engine.physics.queryRay(
    transform.position,
    new Vec2(0, -1),
    (collider.height / 2) * 1.02
  );
  // const leftCollisions = engine.physics.queryRay(transform.position, new Vec2(-1, 0), (collider.width / 2) * 1.02);
  // const rightCollisions = engine.physics.queryRay(transform.position, new Vec2(1, 0), (collider.width / 2) * 1.02);

  const isGrounded = groundCollisions.some((c) => c.bodyA.collisionFilter.group === GROUND_GROUP);
  // const isBlockedLeft = leftCollisions.some((c) => c.bodyA.collisionFilter.group === GROUND_GROUP);
  // const isBlockedRight = rightCollisions.some((c) => c.bodyA.collisionFilter.group === GROUND_GROUP);

  if (dir.y === 1) {
    if (isGrounded) {
      Rigidbody.setVelocity(rigidbody, new Vec2(rigidbody.velocity.x, PLAYER_JUMP_FORCE));
    }
    // else if (isBlockedLeft) {
    // 	Rigidbody.setVelocity(
    // 		rigidbody,
    // 		new Vec2(rigidbody.velocity.x + PLAYER_WALL_JUMP_FORCE, PLAYER_JUMP_FORCE)
    // 	);
    // }
    // else if (isBlockedRight) {
    // 	Rigidbody.setVelocity(
    // 		rigidbody,
    // 		new Vec2(rigidbody.velocity.x - PLAYER_WALL_JUMP_FORCE, PLAYER_JUMP_FORCE)
    // 	);
    // }
  }

  Rigidbody.setVelocity(
    rigidbody,
    new Vec2(
      dir.x !== 0 ? dir.x * (isGrounded ? PLAYER_MOVE_FORCE : PLAYER_AIR_MOVE_FORCE) : rigidbody.velocity.x,
      rigidbody.velocity.y
    )
  );
>>>>>>> fa639576
};

export const movePlayerActionValidator: ActionDataValidator<ActionType> = (action, data) => {
	return data.player && data.dir && typeof data.player === "object" && typeof data.dir === "object";
};

export interface ToggleAttackModeData {
	player: Player;
	type: PlayerAttackMode;
}

export const toggleAttackModeAction: ActionHandler<ActionType, ToggleAttackModeData> = (engine, action, data, dt) => {
	const { player, type } = data;

	if (!player) {
		return;
	}

	const registry = engine.registry;
	if (!registry.has(player.entity)) {
		return;
	}

	const playerComponent = registry.get(player.entity, PlayerComponent);
	playerComponent.attackMode = type;
};

export const toggleAttackModeActionValidator: ActionDataValidator<ActionType> = (action, data) => {
	return data.player && typeof data.player === "object" && typeof data.type === "number";
};

export interface PortalAttackData {
	player: Player;
	type: PortalType;
}

export const portalAttackAction: ActionHandler<ActionType, PortalAttackData> = (engine, action, data, dt) => {
	const { player, type } = data;

	if (!player) {
		return;
	}

	const registry = engine.registry;
	if (!registry.has(player.entity)) {
		return;
	}

	console.log(`PORTAL ATTACK: ${type}`);
};

export const portalAttackActionValidator: ActionDataValidator<ActionType> = (action, data) => {
	return data.player && typeof data.player === "object" && typeof data.type === "number";
};

export interface CombatAttackData {
	player: Player;
	type: CombatType;
}

export const combatAttackAction: ActionHandler<ActionType, CombatAttackData> = (engine, action, data, dt) => {
	const { player, type } = data;

	if (!player) {
		return;
	}

	const registry = engine.registry;
	if (!registry.has(player.entity)) {
		return;
	}

	console.log(`COMBAT ATTACK: ${type}`);
};

export const combatAttackActionValidator: ActionDataValidator<ActionType> = (action, data) => {
	return data.player && typeof data.player === "object" && typeof data.type === "number";
};<|MERGE_RESOLUTION|>--- conflicted
+++ resolved
@@ -26,11 +26,12 @@
 }
 
 export const movePlayerAction: ActionHandler<ActionType, MovePlayerData> = (engine, action, data, dt) => {
-<<<<<<< HEAD
 	const { player, dir } = data;
 	if (!player || !dir) {
 		return;
 	}
+
+	player.dir = dir;
 
 	const registry = engine.registry;
 	if (!registry.has(player.entity)) {
@@ -76,61 +77,6 @@
 		rigidbody,
 		new Vec2(dir.x !== 0 ? dir.x * force : rigidbody.velocity.x, rigidbody.velocity.y)
 	);
-=======
-  const { player, dir } = data;
-  if (!player || !dir) {
-    return;
-  }
-
-  player.dir = dir;
-
-  const registry = engine.registry;
-  if (!registry.has(player.entity)) {
-    return;
-  }
-
-  const rigidbody = registry.get(player.entity, Rigidbody);
-  const transform = registry.get(player.entity, Transform);
-  const collider = registry.get(player.entity, RectangleCollider);
-
-  const groundCollisions = engine.physics.queryRay(
-    transform.position,
-    new Vec2(0, -1),
-    (collider.height / 2) * 1.02
-  );
-  // const leftCollisions = engine.physics.queryRay(transform.position, new Vec2(-1, 0), (collider.width / 2) * 1.02);
-  // const rightCollisions = engine.physics.queryRay(transform.position, new Vec2(1, 0), (collider.width / 2) * 1.02);
-
-  const isGrounded = groundCollisions.some((c) => c.bodyA.collisionFilter.group === GROUND_GROUP);
-  // const isBlockedLeft = leftCollisions.some((c) => c.bodyA.collisionFilter.group === GROUND_GROUP);
-  // const isBlockedRight = rightCollisions.some((c) => c.bodyA.collisionFilter.group === GROUND_GROUP);
-
-  if (dir.y === 1) {
-    if (isGrounded) {
-      Rigidbody.setVelocity(rigidbody, new Vec2(rigidbody.velocity.x, PLAYER_JUMP_FORCE));
-    }
-    // else if (isBlockedLeft) {
-    // 	Rigidbody.setVelocity(
-    // 		rigidbody,
-    // 		new Vec2(rigidbody.velocity.x + PLAYER_WALL_JUMP_FORCE, PLAYER_JUMP_FORCE)
-    // 	);
-    // }
-    // else if (isBlockedRight) {
-    // 	Rigidbody.setVelocity(
-    // 		rigidbody,
-    // 		new Vec2(rigidbody.velocity.x - PLAYER_WALL_JUMP_FORCE, PLAYER_JUMP_FORCE)
-    // 	);
-    // }
-  }
-
-  Rigidbody.setVelocity(
-    rigidbody,
-    new Vec2(
-      dir.x !== 0 ? dir.x * (isGrounded ? PLAYER_MOVE_FORCE : PLAYER_AIR_MOVE_FORCE) : rigidbody.velocity.x,
-      rigidbody.velocity.y
-    )
-  );
->>>>>>> fa639576
 };
 
 export const movePlayerActionValidator: ActionDataValidator<ActionType> = (action, data) => {
