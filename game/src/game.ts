import Engine, { EngineOptions } from "@engine/src/engine";
import {
	ActionType,
	combatAttackAction,
	combatAttackActionValidator,
	mouseDirAction,
	mouseDirActionValidator,
	movePlayerAction,
	movePlayerActionValidator,
	portalAttackAction,
	portalAttackActionValidator,
	toggleAttackModeAction,
	toggleAttackModeActionValidator,
} from "./actions";
import { PlayerSystem } from "./systems/playerSystem";
import Player from "@state/src/Player";
import { Vec2 } from "@engine/src/math/vec";
import { Rigidbody } from "@engine/src/physics/rigidbody";
import { CircleCollider, ColliderEvent, RectangleCollider } from "@engine/src/physics/collider";
import { Renderable } from "@engine/src/rendering/renderable";
import { Transform } from "@engine/src/core/transform";
import { ColorTag } from "@engine/src/rendering/colorTag";
import { GOAL_GROUP, GROUND_GROUP, PLAYER_GROUP, SPIKE_GROUP } from "@shared/src/groups";
import { PlayerComponent } from "./components/player";
import { SpriteTag } from "@engine/src/rendering/spriteTag";
import { SpriteType } from "@shared/src/enums";
import { PortalGroundComponent } from "./components/portalGroundTag";
import { ProjectileSystem } from "./systems/projectileSystem";
import { levels } from "./maps";
import { Logger } from "@shared/src/Logger";
import { GoalComponent } from "./components/goalTag";

export default class Game {
<<<<<<< HEAD
  private readonly options: EngineOptions;
  private _engine: Engine;

  constructor(options: EngineOptions) {
    const autoStart = options.autoStart;
    if (autoStart) {
      options.autoStart = false;
    }

    this.options = options;
    this._engine = new Engine(options);

    if (autoStart) {
      this.start();
    }
  }

  /**
   * Initialises the game and starts the engine/game.
   */
  public start() {
    // initialise game here
    this._engine.actions.register(ActionType.MOVE_PLAYER, movePlayerAction, movePlayerActionValidator);
    this._engine.actions.register(
      ActionType.TOGGLE_ATTACK_MODE,
      toggleAttackModeAction,
      toggleAttackModeActionValidator
    );
    this._engine.actions.register(ActionType.PORTAL_ATTACK, portalAttackAction, portalAttackActionValidator);
    this._engine.actions.register(ActionType.COMBAT_ATTACK, combatAttackAction, combatAttackActionValidator);
    this._engine.actions.register(ActionType.MOUSE_DIR, mouseDirAction, mouseDirActionValidator);

    this.registry.addSystem(new PlayerSystem(this.options.state.players));
    this.registry.addSystem(new ProjectileSystem());

    // start engine
    this._engine.start();
  }

  /**
   * Stops the game loop.
   */
  public stop() {
    // stop game here

    // stop engine
    this._engine.stop();
  }

  /**
   * This calls `update` on the engine.
   *
   * @see Engine.update()
   */
  public update() {
    this._engine.update();
  }

  /**
   * Destroys the game and engine.
   *
   * Creates a new engine ready to be started again.
   */
  public destroy() {
    // destroy game here

    // destroy engine
    this._engine.dispose();
    this._engine.stop();
    this._engine = new Engine(this.options);
  }

  // game logic
  public createPlayer(player: Player, playerCount: number, spawn: Vec2) {
    const registry = this.registry;

    const playerPos = Vec2.copy(spawn);
    const playerWidth = 1;
    const playerHeight = 1.7;

    // PLAYER ENTITY
    const playerEntity = registry.create();
    registry.add(playerEntity, new Renderable());
    registry.add(playerEntity, new ColorTag(0xff0000));
    registry.add(playerEntity, new PlayerComponent(playerCount, spawn));
    registry.add(playerEntity, new SpriteTag(playerCount === 1 ? SpriteType.PLAYER_1 : SpriteType.PLAYER_2));

    const playerTransform = registry.add(playerEntity, new Transform(playerPos));
    playerTransform.zIndex = 1;

    const playerCollider = registry.add(playerEntity, new RectangleCollider(playerWidth, playerHeight));
    playerCollider.group = PLAYER_GROUP;

    const playerRigidbody = registry.add(playerEntity, new Rigidbody());
    playerRigidbody.inertia = Infinity;
    playerRigidbody.frictionAir = 0.2;
    playerRigidbody.friction = 0;

    // FIST ENTITY
    const fistEntity = registry.create();
    registry.add(fistEntity, new Renderable());
    registry.add(fistEntity, new ColorTag(0xff00ff));
    registry.add(fistEntity, new Rigidbody());
    registry.add(fistEntity, new SpriteTag(SpriteType.FIST));

    const fistTransform = registry.add(fistEntity, new Transform(Vec2.copy(playerPos)));
    fistTransform.zIndex = 2;

    const fistCollider = registry.add(
      fistEntity,
      new RectangleCollider(playerWidth * 0.35, playerWidth * 0.35)
    );
    fistCollider.group = PLAYER_GROUP;
    fistCollider.isSensor = true;

    // PORTAL GUN ENTITY
    const portalGunEntity = registry.create();
    registry.add(portalGunEntity, new Renderable());
    registry.add(portalGunEntity, new ColorTag(0x00ff00));
    registry.add(
      portalGunEntity,
      new SpriteTag(SpriteType.PORTAL_GUN, playerWidth * 0.85, playerWidth * 0.85)
    );

    const portalGunTransform = registry.add(portalGunEntity, new Transform(Vec2.copy(playerPos)));
    portalGunTransform.zIndex = 3;

    player.entity = playerEntity;
    player.fistEntity = fistEntity;
    player.portalGunEntity = portalGunEntity;

    return playerEntity;
  }

  public createLevel() {
    const level = levels[2];
    const spawns = [];

    for (const { type, x, y, width, height } of level) {
      switch (type) {
        case "ground":
          this.createGround(x, -y, width, height);
          break;

        case "spike":
          this.createSpike(x, -y, width, height);
          break;

        case "spawn":
          this.createSpawn(x, -y, width, height);
          spawns.push(new Vec2(x, -y));
          break;

        default:
          Logger.errorAndThrow("GAME", `Unknown level object type: ${type}`);
      }
    }

    if (spawns.length === 0) {
      Logger.errorAndThrow("GAME", "No spawn points found in level");
    }

    return spawns;
  }

  private createGround(x: number, y: number, width: number, height: number) {
    const entity = this.registry.create();
    this.registry.add(entity, new Transform(new Vec2(x, y)));
    this.registry.add(entity, new Renderable());
    this.registry.add(entity, new ColorTag(0x0000ff));
    this.registry.add(entity, new SpriteTag(SpriteType.GROUND));
    this.registry.add(entity, new PortalGroundComponent());

    const rigidbody = this.registry.add(entity, new Rigidbody());
    rigidbody.isStatic = true;
    rigidbody.friction = 0;
    rigidbody.frictionAir = 0;
    rigidbody.frictionStatic = 0;

    const collider = this.registry.add(entity, new RectangleCollider(width, height));
    collider.group = GROUND_GROUP;
  }

  private createSpike(x: number, y: number, width: number, height: number) {
    const entity = this.registry.create();
    this.registry.add(entity, new Transform(new Vec2(x, y)));
    this.registry.add(entity, new Renderable());
    this.registry.add(entity, new ColorTag(0xff0000));
    this.registry.add(entity, new SpriteTag(SpriteType.SPIKE));

    const rigidbody = this.registry.add(entity, new Rigidbody());
    rigidbody.isStatic = true;
    rigidbody.friction = 0;
    rigidbody.frictionAir = 0;
    rigidbody.frictionStatic = 0;

    const collider = this.registry.add(entity, new RectangleCollider(width, height));
    collider.group = SPIKE_GROUP;
    RectangleCollider.on(collider, ColliderEvent.COLLISION_START, (pair, a, b) => {
      if (!this.registry.has(b.id, PlayerComponent)) {
        return;
      }

      const playerPlayerComponent = this.registry.get(b.id, PlayerComponent);
      const playerTransform = this.registry.get(b.id, Transform);
      Vec2.set(playerTransform.position, playerPlayerComponent.spawn.x, playerPlayerComponent.spawn.y);
    });
  }

  private createSpawn(x: number, y: number, width: number, height: number) {
    const entity = this.registry.create();
    this.registry.add(entity, new Transform(new Vec2(x, y)));
    this.registry.add(entity, new Renderable());
    this.registry.add(entity, new ColorTag(0x00ff00));
    this.registry.add(entity, new SpriteTag(SpriteType.NONE, width, height));
  }

  // getters

  public get engine() {
    return this._engine;
  }

  public get registry() {
    return this._engine.registry;
  }

  public get actions() {
    return this._engine.actions;
  }
=======
	private readonly options: EngineOptions;
	private _engine: Engine;

	constructor(options: EngineOptions) {
		const autoStart = options.autoStart;
		if (autoStart) {
			options.autoStart = false;
		}

		this.options = options;
		this._engine = new Engine(options);

		if (autoStart) {
			this.start();
		}
	}

	/**
	 * Initialises the game and starts the engine/game.
	 */
	public start() {
		// initialise game here
		this._engine.actions.register(ActionType.MOVE_PLAYER, movePlayerAction, movePlayerActionValidator);
		this._engine.actions.register(
			ActionType.TOGGLE_ATTACK_MODE,
			toggleAttackModeAction,
			toggleAttackModeActionValidator
		);
		this._engine.actions.register(ActionType.PORTAL_ATTACK, portalAttackAction, portalAttackActionValidator);
		this._engine.actions.register(ActionType.COMBAT_ATTACK, combatAttackAction, combatAttackActionValidator);
		this._engine.actions.register(ActionType.MOUSE_DIR, mouseDirAction, mouseDirActionValidator);

		this.registry.addSystem(new PlayerSystem(this.options.state.players));
		this.registry.addSystem(new ProjectileSystem());

		// start engine
		this._engine.start();
	}

	/**
	 * Stops the game loop.
	 */
	public stop() {
		// stop game here

		// stop engine
		this._engine.stop();
	}

	/**
	 * This calls `update` on the engine.
	 *
	 * @see Engine.update()
	 */
	public update() {
		this._engine.update();
	}

	/**
	 * Destroys the game and engine.
	 *
	 * Creates a new engine ready to be started again.
	 */
	public destroy() {
		// destroy game here

		// destroy engine
		this._engine.dispose();
		this._engine.stop();
		this._engine = new Engine(this.options);
	}

	// game logic
	public createPlayer(player: Player, playerCount: number, spawn: Vec2) {
		const registry = this.registry;

		const playerPos = Vec2.copy(spawn);
		const playerWidth = 1;
		const playerHeight = 1.7;

		// PLAYER ENTITY
		const playerEntity = registry.create();
		registry.add(playerEntity, new Renderable());
		registry.add(playerEntity, new ColorTag(0xff0000));
		registry.add(playerEntity, new PlayerComponent(playerCount, spawn));
		registry.add(playerEntity, new SpriteTag(playerCount === 1 ? SpriteType.PLAYER_1 : SpriteType.PLAYER_2));

		const playerTransform = registry.add(playerEntity, new Transform(playerPos));
		playerTransform.zIndex = 1;

		const playerCollider = registry.add(playerEntity, new RectangleCollider(playerWidth, playerHeight));
		playerCollider.group = PLAYER_GROUP;

		const playerRigidbody = registry.add(playerEntity, new Rigidbody());
		playerRigidbody.inertia = Infinity;
		playerRigidbody.frictionAir = 0.2;
		playerRigidbody.friction = 0;

		// FIST ENTITY
		const fistEntity = registry.create();
		registry.add(fistEntity, new Renderable());
		registry.add(fistEntity, new ColorTag(0xff00ff));
		registry.add(fistEntity, new Rigidbody());
		registry.add(fistEntity, new SpriteTag(SpriteType.FIST));

		const fistTransform = registry.add(fistEntity, new Transform(Vec2.copy(playerPos)));
		fistTransform.zIndex = 2;

		const fistCollider = registry.add(fistEntity, new RectangleCollider(playerWidth * 0.35, playerWidth * 0.35));
		fistCollider.group = PLAYER_GROUP;
		fistCollider.isSensor = true;

		// PORTAL GUN ENTITY
		const portalGunEntity = registry.create();
		registry.add(portalGunEntity, new Renderable());
		registry.add(portalGunEntity, new ColorTag(0x00ff00));
		registry.add(portalGunEntity, new SpriteTag(SpriteType.PORTAL_GUN, playerWidth * 0.85, playerWidth * 0.85));

		const portalGunTransform = registry.add(portalGunEntity, new Transform(Vec2.copy(playerPos)));
		portalGunTransform.zIndex = 3;

		player.entity = playerEntity;
		player.fistEntity = fistEntity;
		player.portalGunEntity = portalGunEntity;

		return playerEntity;
	}

	public createLevel() {
		const level = levels[0];
		const spawns = [];
		const goals = [];

		for (const { type, x, y, width, height } of level) {
			switch (type) {
				case "ground":
					this.createGround(x, -y, width, height);
					break;

				case "spike":
					this.createSpike(x, -y, width, height);
					break;

				case "spawn":
					this.createSpawn(x, -y, width, height);
					spawns.push(new Vec2(x, -y));
					break;

				case "goal":
					this.createGoal(x, -y, width, height);
					goals.push(new Vec2(x, -y));
					break;

				default:
					Logger.errorAndThrow("GAME", `Unknown level object type: ${type}`);
			}
		}

		if (spawns.length !== 2) {
			Logger.errorAndThrow("GAME", "Two spawns are required for a level.");
		} else if (goals.length !== 1) {
			Logger.errorAndThrow("GAME", "One goal is required for a level.");
		}

		return [spawns[0], spawns[1], goals[0]];
	}

	private createGround(x: number, y: number, width: number, height: number) {
		const entity = this.registry.create();
		this.registry.add(entity, new Transform(new Vec2(x, y)));
		this.registry.add(entity, new Renderable());
		this.registry.add(entity, new ColorTag(0x0000ff));
		this.registry.add(entity, new SpriteTag(SpriteType.GROUND));
		this.registry.add(entity, new PortalGroundComponent());

		const rigidbody = this.registry.add(entity, new Rigidbody());
		rigidbody.isStatic = true;
		rigidbody.friction = 0;
		rigidbody.frictionAir = 0;
		rigidbody.frictionStatic = 0;

		const collider = this.registry.add(entity, new RectangleCollider(width, height));
		collider.group = GROUND_GROUP;
	}

	private createSpike(x: number, y: number, width: number, height: number) {
		const entity = this.registry.create();
		this.registry.add(entity, new Transform(new Vec2(x, y)));
		this.registry.add(entity, new Renderable());
		this.registry.add(entity, new ColorTag(0xff0000));
		this.registry.add(entity, new SpriteTag(SpriteType.SPIKE));

		const rigidbody = this.registry.add(entity, new Rigidbody());
		rigidbody.isStatic = true;
		rigidbody.friction = 0;
		rigidbody.frictionAir = 0;
		rigidbody.frictionStatic = 0;

		const collider = this.registry.add(entity, new RectangleCollider(width, height));
		collider.group = SPIKE_GROUP;
		RectangleCollider.on(collider, ColliderEvent.COLLISION_START, (pair, a, b) => {
			if (!this.registry.has(b.id, PlayerComponent)) {
				return;
			}

			const playerPlayerComponent = this.registry.get(b.id, PlayerComponent);
			const playerTransform = this.registry.get(b.id, Transform);
			Vec2.set(playerTransform.position, playerPlayerComponent.spawn.x, playerPlayerComponent.spawn.y);
		});
	}

	private createSpawn(x: number, y: number, width: number, height: number) {
		const entity = this.registry.create();
		this.registry.add(entity, new Transform(new Vec2(x, y)));
		this.registry.add(entity, new Renderable());
		this.registry.add(entity, new ColorTag(0x00ff00));
		this.registry.add(entity, new SpriteTag(SpriteType.NONE, width, height));
	}

	private createGoal(x: number, y: number, width: number, height: number) {
		const entity = this.registry.create();
		this.registry.add(entity, new Transform(new Vec2(x, y)));
		this.registry.add(entity, new Renderable());
		this.registry.add(entity, new ColorTag(0x00ff00));
		this.registry.add(entity, new SpriteTag(SpriteType.GOAL, width, height));

		const rigidbody = this.registry.add(entity, new Rigidbody());
		rigidbody.isStatic = true;
		rigidbody.friction = 0;
		rigidbody.frictionAir = 0;
		rigidbody.frictionStatic = 0;

		const goal = this.registry.add(entity, new GoalComponent());

		const collider = this.registry.add(entity, new RectangleCollider(width, height));
		collider.group = GOAL_GROUP;

		RectangleCollider.on(collider, ColliderEvent.COLLISION_START, (pair, a, b) => {
			if (!this.registry.has(b.id, PlayerComponent)) {
				return;
			}

			const playerPlayerComponent = this.registry.get(b.id, PlayerComponent);

			switch (playerPlayerComponent.playerNumber) {
				case 0:
					goal.player1Collided = true;
					break;
				case 1:
					goal.player2Collided = true;
					break;
			}

			if (goal.player1Collided && goal.player2Collided) {
				console.log("Both players reached the goal!");
			}
		});
	}

	// getters

	public get engine() {
		return this._engine;
	}

	public get registry() {
		return this._engine.registry;
	}

	public get actions() {
		return this._engine.actions;
	}
>>>>>>> b3964707
}<|MERGE_RESOLUTION|>--- conflicted
+++ resolved
@@ -1,16 +1,16 @@
 import Engine, { EngineOptions } from "@engine/src/engine";
 import {
-	ActionType,
-	combatAttackAction,
-	combatAttackActionValidator,
-	mouseDirAction,
-	mouseDirActionValidator,
-	movePlayerAction,
-	movePlayerActionValidator,
-	portalAttackAction,
-	portalAttackActionValidator,
-	toggleAttackModeAction,
-	toggleAttackModeActionValidator,
+  ActionType,
+  combatAttackAction,
+  combatAttackActionValidator,
+  mouseDirAction,
+  mouseDirActionValidator,
+  movePlayerAction,
+  movePlayerActionValidator,
+  portalAttackAction,
+  portalAttackActionValidator,
+  toggleAttackModeAction,
+  toggleAttackModeActionValidator,
 } from "./actions";
 import { PlayerSystem } from "./systems/playerSystem";
 import Player from "@state/src/Player";
@@ -31,7 +31,6 @@
 import { GoalComponent } from "./components/goalTag";
 
 export default class Game {
-<<<<<<< HEAD
   private readonly options: EngineOptions;
   private _engine: Engine;
 
@@ -167,8 +166,9 @@
   }
 
   public createLevel() {
-    const level = levels[2];
+    const level = levels[0];
     const spawns = [];
+    const goals = [];
 
     for (const { type, x, y, width, height } of level) {
       switch (type) {
@@ -185,16 +185,23 @@
           spawns.push(new Vec2(x, -y));
           break;
 
+        case "goal":
+          this.createGoal(x, -y, width, height);
+          goals.push(new Vec2(x, -y));
+          break;
+
         default:
           Logger.errorAndThrow("GAME", `Unknown level object type: ${type}`);
       }
     }
 
-    if (spawns.length === 0) {
-      Logger.errorAndThrow("GAME", "No spawn points found in level");
+    if (spawns.length !== 2) {
+      Logger.errorAndThrow("GAME", "Two spawns are required for a level.");
+    } else if (goals.length !== 1) {
+      Logger.errorAndThrow("GAME", "One goal is required for a level.");
     }
 
-    return spawns;
+    return [spawns[0], spawns[1], goals[0]];
   }
 
   private createGround(x: number, y: number, width: number, height: number) {
@@ -249,6 +256,46 @@
     this.registry.add(entity, new SpriteTag(SpriteType.NONE, width, height));
   }
 
+  private createGoal(x: number, y: number, width: number, height: number) {
+    const entity = this.registry.create();
+    this.registry.add(entity, new Transform(new Vec2(x, y)));
+    this.registry.add(entity, new Renderable());
+    this.registry.add(entity, new ColorTag(0x00ff00));
+    this.registry.add(entity, new SpriteTag(SpriteType.GOAL, width, height));
+
+    const rigidbody = this.registry.add(entity, new Rigidbody());
+    rigidbody.isStatic = true;
+    rigidbody.friction = 0;
+    rigidbody.frictionAir = 0;
+    rigidbody.frictionStatic = 0;
+
+    const goal = this.registry.add(entity, new GoalComponent());
+
+    const collider = this.registry.add(entity, new RectangleCollider(width, height));
+    collider.group = GOAL_GROUP;
+
+    RectangleCollider.on(collider, ColliderEvent.COLLISION_START, (pair, a, b) => {
+      if (!this.registry.has(b.id, PlayerComponent)) {
+        return;
+      }
+
+      const playerPlayerComponent = this.registry.get(b.id, PlayerComponent);
+
+      switch (playerPlayerComponent.playerNumber) {
+        case 0:
+          goal.player1Collided = true;
+          break;
+        case 1:
+          goal.player2Collided = true;
+          break;
+      }
+
+      if (goal.player1Collided && goal.player2Collided) {
+        console.log("Both players reached the goal!");
+      }
+    });
+  }
+
   // getters
 
   public get engine() {
@@ -262,278 +309,4 @@
   public get actions() {
     return this._engine.actions;
   }
-=======
-	private readonly options: EngineOptions;
-	private _engine: Engine;
-
-	constructor(options: EngineOptions) {
-		const autoStart = options.autoStart;
-		if (autoStart) {
-			options.autoStart = false;
-		}
-
-		this.options = options;
-		this._engine = new Engine(options);
-
-		if (autoStart) {
-			this.start();
-		}
-	}
-
-	/**
-	 * Initialises the game and starts the engine/game.
-	 */
-	public start() {
-		// initialise game here
-		this._engine.actions.register(ActionType.MOVE_PLAYER, movePlayerAction, movePlayerActionValidator);
-		this._engine.actions.register(
-			ActionType.TOGGLE_ATTACK_MODE,
-			toggleAttackModeAction,
-			toggleAttackModeActionValidator
-		);
-		this._engine.actions.register(ActionType.PORTAL_ATTACK, portalAttackAction, portalAttackActionValidator);
-		this._engine.actions.register(ActionType.COMBAT_ATTACK, combatAttackAction, combatAttackActionValidator);
-		this._engine.actions.register(ActionType.MOUSE_DIR, mouseDirAction, mouseDirActionValidator);
-
-		this.registry.addSystem(new PlayerSystem(this.options.state.players));
-		this.registry.addSystem(new ProjectileSystem());
-
-		// start engine
-		this._engine.start();
-	}
-
-	/**
-	 * Stops the game loop.
-	 */
-	public stop() {
-		// stop game here
-
-		// stop engine
-		this._engine.stop();
-	}
-
-	/**
-	 * This calls `update` on the engine.
-	 *
-	 * @see Engine.update()
-	 */
-	public update() {
-		this._engine.update();
-	}
-
-	/**
-	 * Destroys the game and engine.
-	 *
-	 * Creates a new engine ready to be started again.
-	 */
-	public destroy() {
-		// destroy game here
-
-		// destroy engine
-		this._engine.dispose();
-		this._engine.stop();
-		this._engine = new Engine(this.options);
-	}
-
-	// game logic
-	public createPlayer(player: Player, playerCount: number, spawn: Vec2) {
-		const registry = this.registry;
-
-		const playerPos = Vec2.copy(spawn);
-		const playerWidth = 1;
-		const playerHeight = 1.7;
-
-		// PLAYER ENTITY
-		const playerEntity = registry.create();
-		registry.add(playerEntity, new Renderable());
-		registry.add(playerEntity, new ColorTag(0xff0000));
-		registry.add(playerEntity, new PlayerComponent(playerCount, spawn));
-		registry.add(playerEntity, new SpriteTag(playerCount === 1 ? SpriteType.PLAYER_1 : SpriteType.PLAYER_2));
-
-		const playerTransform = registry.add(playerEntity, new Transform(playerPos));
-		playerTransform.zIndex = 1;
-
-		const playerCollider = registry.add(playerEntity, new RectangleCollider(playerWidth, playerHeight));
-		playerCollider.group = PLAYER_GROUP;
-
-		const playerRigidbody = registry.add(playerEntity, new Rigidbody());
-		playerRigidbody.inertia = Infinity;
-		playerRigidbody.frictionAir = 0.2;
-		playerRigidbody.friction = 0;
-
-		// FIST ENTITY
-		const fistEntity = registry.create();
-		registry.add(fistEntity, new Renderable());
-		registry.add(fistEntity, new ColorTag(0xff00ff));
-		registry.add(fistEntity, new Rigidbody());
-		registry.add(fistEntity, new SpriteTag(SpriteType.FIST));
-
-		const fistTransform = registry.add(fistEntity, new Transform(Vec2.copy(playerPos)));
-		fistTransform.zIndex = 2;
-
-		const fistCollider = registry.add(fistEntity, new RectangleCollider(playerWidth * 0.35, playerWidth * 0.35));
-		fistCollider.group = PLAYER_GROUP;
-		fistCollider.isSensor = true;
-
-		// PORTAL GUN ENTITY
-		const portalGunEntity = registry.create();
-		registry.add(portalGunEntity, new Renderable());
-		registry.add(portalGunEntity, new ColorTag(0x00ff00));
-		registry.add(portalGunEntity, new SpriteTag(SpriteType.PORTAL_GUN, playerWidth * 0.85, playerWidth * 0.85));
-
-		const portalGunTransform = registry.add(portalGunEntity, new Transform(Vec2.copy(playerPos)));
-		portalGunTransform.zIndex = 3;
-
-		player.entity = playerEntity;
-		player.fistEntity = fistEntity;
-		player.portalGunEntity = portalGunEntity;
-
-		return playerEntity;
-	}
-
-	public createLevel() {
-		const level = levels[0];
-		const spawns = [];
-		const goals = [];
-
-		for (const { type, x, y, width, height } of level) {
-			switch (type) {
-				case "ground":
-					this.createGround(x, -y, width, height);
-					break;
-
-				case "spike":
-					this.createSpike(x, -y, width, height);
-					break;
-
-				case "spawn":
-					this.createSpawn(x, -y, width, height);
-					spawns.push(new Vec2(x, -y));
-					break;
-
-				case "goal":
-					this.createGoal(x, -y, width, height);
-					goals.push(new Vec2(x, -y));
-					break;
-
-				default:
-					Logger.errorAndThrow("GAME", `Unknown level object type: ${type}`);
-			}
-		}
-
-		if (spawns.length !== 2) {
-			Logger.errorAndThrow("GAME", "Two spawns are required for a level.");
-		} else if (goals.length !== 1) {
-			Logger.errorAndThrow("GAME", "One goal is required for a level.");
-		}
-
-		return [spawns[0], spawns[1], goals[0]];
-	}
-
-	private createGround(x: number, y: number, width: number, height: number) {
-		const entity = this.registry.create();
-		this.registry.add(entity, new Transform(new Vec2(x, y)));
-		this.registry.add(entity, new Renderable());
-		this.registry.add(entity, new ColorTag(0x0000ff));
-		this.registry.add(entity, new SpriteTag(SpriteType.GROUND));
-		this.registry.add(entity, new PortalGroundComponent());
-
-		const rigidbody = this.registry.add(entity, new Rigidbody());
-		rigidbody.isStatic = true;
-		rigidbody.friction = 0;
-		rigidbody.frictionAir = 0;
-		rigidbody.frictionStatic = 0;
-
-		const collider = this.registry.add(entity, new RectangleCollider(width, height));
-		collider.group = GROUND_GROUP;
-	}
-
-	private createSpike(x: number, y: number, width: number, height: number) {
-		const entity = this.registry.create();
-		this.registry.add(entity, new Transform(new Vec2(x, y)));
-		this.registry.add(entity, new Renderable());
-		this.registry.add(entity, new ColorTag(0xff0000));
-		this.registry.add(entity, new SpriteTag(SpriteType.SPIKE));
-
-		const rigidbody = this.registry.add(entity, new Rigidbody());
-		rigidbody.isStatic = true;
-		rigidbody.friction = 0;
-		rigidbody.frictionAir = 0;
-		rigidbody.frictionStatic = 0;
-
-		const collider = this.registry.add(entity, new RectangleCollider(width, height));
-		collider.group = SPIKE_GROUP;
-		RectangleCollider.on(collider, ColliderEvent.COLLISION_START, (pair, a, b) => {
-			if (!this.registry.has(b.id, PlayerComponent)) {
-				return;
-			}
-
-			const playerPlayerComponent = this.registry.get(b.id, PlayerComponent);
-			const playerTransform = this.registry.get(b.id, Transform);
-			Vec2.set(playerTransform.position, playerPlayerComponent.spawn.x, playerPlayerComponent.spawn.y);
-		});
-	}
-
-	private createSpawn(x: number, y: number, width: number, height: number) {
-		const entity = this.registry.create();
-		this.registry.add(entity, new Transform(new Vec2(x, y)));
-		this.registry.add(entity, new Renderable());
-		this.registry.add(entity, new ColorTag(0x00ff00));
-		this.registry.add(entity, new SpriteTag(SpriteType.NONE, width, height));
-	}
-
-	private createGoal(x: number, y: number, width: number, height: number) {
-		const entity = this.registry.create();
-		this.registry.add(entity, new Transform(new Vec2(x, y)));
-		this.registry.add(entity, new Renderable());
-		this.registry.add(entity, new ColorTag(0x00ff00));
-		this.registry.add(entity, new SpriteTag(SpriteType.GOAL, width, height));
-
-		const rigidbody = this.registry.add(entity, new Rigidbody());
-		rigidbody.isStatic = true;
-		rigidbody.friction = 0;
-		rigidbody.frictionAir = 0;
-		rigidbody.frictionStatic = 0;
-
-		const goal = this.registry.add(entity, new GoalComponent());
-
-		const collider = this.registry.add(entity, new RectangleCollider(width, height));
-		collider.group = GOAL_GROUP;
-
-		RectangleCollider.on(collider, ColliderEvent.COLLISION_START, (pair, a, b) => {
-			if (!this.registry.has(b.id, PlayerComponent)) {
-				return;
-			}
-
-			const playerPlayerComponent = this.registry.get(b.id, PlayerComponent);
-
-			switch (playerPlayerComponent.playerNumber) {
-				case 0:
-					goal.player1Collided = true;
-					break;
-				case 1:
-					goal.player2Collided = true;
-					break;
-			}
-
-			if (goal.player1Collided && goal.player2Collided) {
-				console.log("Both players reached the goal!");
-			}
-		});
-	}
-
-	// getters
-
-	public get engine() {
-		return this._engine;
-	}
-
-	public get registry() {
-		return this._engine.registry;
-	}
-
-	public get actions() {
-		return this._engine.actions;
-	}
->>>>>>> b3964707
 }