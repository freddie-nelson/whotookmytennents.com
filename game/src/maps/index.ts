--- conflicted
+++ resolved
@@ -3,12 +3,8 @@
 import level2JSON from "./level2.json";
 import level3JSON from "./level3.json";
 import level4JSON from "./level4.json";
-<<<<<<< HEAD
-=======
 import level5JSON from "./level5.json";
 import level6JSON from "./level6.json";
-
->>>>>>> b3964707
 
 export const levels = [
   level0JSON,
@@ -16,6 +12,6 @@
   level2JSON,
   level3JSON,
   level4JSON,
-  level5JSON
+  level5JSON,
   // Add more levels here
 ];