--- conflicted
+++ resolved
@@ -1,15 +1,13 @@
 [
-<<<<<<< HEAD
   { "type": "ground", "x": -0.38, "y": 0.94, "angle": 0, "width": 21.28, "height": 1 },
-  { "type": "spawn", "x": -8.86, "y": -0.1, "angle": 0, "width": 1, "height": 1 },
+  { "type": "spawn", "x": -8.82, "y": -0.06, "angle": 0, "width": 1, "height": 1 },
   { "type": "ground", "x": -10.42, "y": -4.63, "angle": 0, "width": 1.04, "height": 10.58 },
   { "type": "ground", "x": 0.3, "y": -9.36, "angle": 0, "width": 20.68, "height": 1 },
   { "type": "ground", "x": 10.12, "y": -3.99, "angle": 0, "width": 1, "height": 10.74 },
   { "type": "ground", "x": 2.07, "y": -2.69, "angle": 0, "width": 1, "height": 6.36 },
   { "type": "ground", "x": -3.66, "y": -2.96, "angle": 0, "width": 4, "height": 1 },
   { "type": "ground", "x": 2.76, "y": -5.4, "angle": 0, "width": 2.28, "height": 1 },
-  { "type": "ground", "x": 7.58, "y": -2.88, "angle": 0, "width": 4, "height": 1 }
-=======
-    {"type":"ground","x":-0.38,"y":0.94,"angle":0,"width":21.28,"height":1},{"type":"spawn","x":-8.82,"y":-0.06,"angle":0,"width":1,"height":1},{"type":"ground","x":-10.42,"y":-4.63,"angle":0,"width":1.04,"height":10.58},{"type":"ground","x":0.3,"y":-9.36,"angle":0,"width":20.68,"height":1},{"type":"ground","x":10.12,"y":-3.99,"angle":0,"width":1,"height":10.74},{"type":"ground","x":2.07,"y":-2.69,"angle":0,"width":1,"height":6.36},{"type":"ground","x":-3.66,"y":-2.96,"angle":0,"width":4,"height":1},{"type":"ground","x":2.76,"y":-5.4,"angle":0,"width":2.28,"height":1},{"type":"ground","x":7.58,"y":-2.88,"angle":0,"width":4,"height":1},{"type":"goal","x":7.7,"y":-0.02,"angle":0,"width":1,"height":1},{"type":"spawn","x":-7.16,"y":-0.06,"angle":0,"width":1,"height":1}
->>>>>>> b3964707
+  { "type": "ground", "x": 7.58, "y": -2.88, "angle": 0, "width": 4, "height": 1 },
+  { "type": "goal", "x": 7.7, "y": -0.02, "angle": 0, "width": 1, "height": 1 },
+  { "type": "spawn", "x": -7.16, "y": -0.06, "angle": 0, "width": 1, "height": 1 }
 ]