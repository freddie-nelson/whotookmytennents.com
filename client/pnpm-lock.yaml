lockfileVersion: '9.0'

settings:
  autoInstallPeers: true
  excludeLinksFromLockfile: false

importers:

  .:
    dependencies:
      '@react-hook/resize-observer':
        specifier: ^2.0.2
        version: 2.0.2(react@18.3.1)
      colyseus.js:
        specifier: ^0.15.26
        version: 0.15.27
      matter-js:
        specifier: ^0.20.0
        version: 0.20.0
      pixi.js:
        specifier: ^8.5.1
        version: 8.8.1
      react:
        specifier: ^18.3.1
        version: 18.3.1
      react-dom:
        specifier: ^18.3.1
        version: 18.3.1(react@18.3.1)
      react-router-dom:
        specifier: ^6.27.0
        version: 6.30.0(react-dom@18.3.1(react@18.3.1))(react@18.3.1)
      throttle-debounce:
        specifier: ^5.0.2
        version: 5.0.2
      zod:
        specifier: ^3.23.8
        version: 3.24.2
      zustand:
        specifier: ^5.0.0
        version: 5.0.3(@types/react@18.3.18)(react@18.3.1)
    devDependencies:
      '@eslint/js':
        specifier: ^9.11.1
        version: 9.21.0
      '@types/matter-js':
        specifier: ^0.19.7
        version: 0.19.8
      '@types/node':
        specifier: ^22.7.7
<<<<<<< HEAD
        version: 22.13.6
=======
        version: 22.13.8
>>>>>>> 69b5c68b
      '@types/react':
        specifier: ^18.3.10
        version: 18.3.18
      '@types/react-dom':
        specifier: ^18.3.0
        version: 18.3.5(@types/react@18.3.18)
      '@types/throttle-debounce':
        specifier: ^5.0.2
        version: 5.0.2
      '@vitejs/plugin-react':
        specifier: ^4.3.2
<<<<<<< HEAD
        version: 4.3.4(vite@5.4.14(@types/node@22.13.6)(sass@1.85.1)(terser@5.39.0))
=======
        version: 4.3.4(vite@5.4.14(@types/node@22.13.8)(sass@1.85.1)(terser@5.39.0))
>>>>>>> 69b5c68b
      autoprefixer:
        specifier: ^10.4.20
        version: 10.4.20(postcss@8.5.3)
      eslint:
        specifier: ^9.11.1
        version: 9.21.0(jiti@1.21.7)
      eslint-plugin-react-hooks:
        specifier: ^5.1.0-rc.0
        version: 5.2.0(eslint@9.21.0(jiti@1.21.7))
      eslint-plugin-react-refresh:
        specifier: ^0.4.12
        version: 0.4.19(eslint@9.21.0(jiti@1.21.7))
      globals:
        specifier: ^15.9.0
        version: 15.15.0
      postcss:
        specifier: ^8.4.47
        version: 8.5.3
      sass:
        specifier: ^1.79.5
        version: 1.85.1
      tailwindcss:
        specifier: ^3.4.14
        version: 3.4.17
      terser:
        specifier: ^5.36.0
        version: 5.39.0
      typescript:
        specifier: ^5.5.3
        version: 5.8.2
      typescript-eslint:
        specifier: ^8.7.0
        version: 8.25.0(eslint@9.21.0(jiti@1.21.7))(typescript@5.8.2)
      vite:
        specifier: ^5.4.8
<<<<<<< HEAD
        version: 5.4.14(@types/node@22.13.6)(sass@1.85.1)(terser@5.39.0)
=======
        version: 5.4.14(@types/node@22.13.8)(sass@1.85.1)(terser@5.39.0)
>>>>>>> 69b5c68b

packages:

  '@alloc/quick-lru@5.2.0':
    resolution: {integrity: sha512-UrcABB+4bUrFABwbluTIBErXwvbsU/V7TZWfmbgJfbkwiBuziS9gxdODUyuiecfdGQ85jglMW6juS3+z5TsKLw==}
    engines: {node: '>=10'}

  '@ampproject/remapping@2.3.0':
    resolution: {integrity: sha512-30iZtAPgz+LTIYoeivqYo853f02jBYSd5uGnGpkFV0M3xOt9aN73erkgYAmZU43x4VfqcnLxW9Kpg3R5LC4YYw==}
    engines: {node: '>=6.0.0'}

  '@babel/code-frame@7.26.2':
    resolution: {integrity: sha512-RJlIHRueQgwWitWgF8OdFYGZX328Ax5BCemNGlqHfplnRT9ESi8JkFlvaVYbS+UubVY6dpv87Fs2u5M29iNFVQ==}
    engines: {node: '>=6.9.0'}

  '@babel/compat-data@7.26.8':
    resolution: {integrity: sha512-oH5UPLMWR3L2wEFLnFJ1TZXqHufiTKAiLfqw5zkhS4dKXLJ10yVztfil/twG8EDTA4F/tvVNw9nOl4ZMslB8rQ==}
    engines: {node: '>=6.9.0'}

  '@babel/core@7.26.9':
    resolution: {integrity: sha512-lWBYIrF7qK5+GjY5Uy+/hEgp8OJWOD/rpy74GplYRhEauvbHDeFB8t5hPOZxCZ0Oxf4Cc36tK51/l3ymJysrKw==}
    engines: {node: '>=6.9.0'}

  '@babel/generator@7.26.9':
    resolution: {integrity: sha512-kEWdzjOAUMW4hAyrzJ0ZaTOu9OmpyDIQicIh0zg0EEcEkYXZb2TjtBhnHi2ViX7PKwZqF4xwqfAm299/QMP3lg==}
    engines: {node: '>=6.9.0'}

  '@babel/helper-compilation-targets@7.26.5':
    resolution: {integrity: sha512-IXuyn5EkouFJscIDuFF5EsiSolseme1s0CZB+QxVugqJLYmKdxI1VfIBOst0SUu4rnk2Z7kqTwmoO1lp3HIfnA==}
    engines: {node: '>=6.9.0'}

  '@babel/helper-module-imports@7.25.9':
    resolution: {integrity: sha512-tnUA4RsrmflIM6W6RFTLFSXITtl0wKjgpnLgXyowocVPrbYrLUXSBXDgTs8BlbmIzIdlBySRQjINYs2BAkiLtw==}
    engines: {node: '>=6.9.0'}

  '@babel/helper-module-transforms@7.26.0':
    resolution: {integrity: sha512-xO+xu6B5K2czEnQye6BHA7DolFFmS3LB7stHZFaOLb1pAwO1HWLS8fXA+eh0A2yIvltPVmx3eNNDBJA2SLHXFw==}
    engines: {node: '>=6.9.0'}
    peerDependencies:
      '@babel/core': ^7.0.0

  '@babel/helper-plugin-utils@7.26.5':
    resolution: {integrity: sha512-RS+jZcRdZdRFzMyr+wcsaqOmld1/EqTghfaBGQQd/WnRdzdlvSZ//kF7U8VQTxf1ynZ4cjUcYgjVGx13ewNPMg==}
    engines: {node: '>=6.9.0'}

  '@babel/helper-string-parser@7.25.9':
    resolution: {integrity: sha512-4A/SCr/2KLd5jrtOMFzaKjVtAei3+2r/NChoBNoZ3EyP/+GlhoaEGoWOZUmFmoITP7zOJyHIMm+DYRd8o3PvHA==}
    engines: {node: '>=6.9.0'}

  '@babel/helper-validator-identifier@7.25.9':
    resolution: {integrity: sha512-Ed61U6XJc3CVRfkERJWDz4dJwKe7iLmmJsbOGu9wSloNSFttHV0I8g6UAgb7qnK5ly5bGLPd4oXZlxCdANBOWQ==}
    engines: {node: '>=6.9.0'}

  '@babel/helper-validator-option@7.25.9':
    resolution: {integrity: sha512-e/zv1co8pp55dNdEcCynfj9X7nyUKUXoUEwfXqaZt0omVOmDe9oOTdKStH4GmAw6zxMFs50ZayuMfHDKlO7Tfw==}
    engines: {node: '>=6.9.0'}

  '@babel/helpers@7.26.9':
    resolution: {integrity: sha512-Mz/4+y8udxBKdmzt/UjPACs4G3j5SshJJEFFKxlCGPydG4JAHXxjWjAwjd09tf6oINvl1VfMJo+nB7H2YKQ0dA==}
    engines: {node: '>=6.9.0'}

  '@babel/parser@7.26.9':
    resolution: {integrity: sha512-81NWa1njQblgZbQHxWHpxxCzNsa3ZwvFqpUg7P+NNUU6f3UU2jBEg4OlF/J6rl8+PQGh1q6/zWScd001YwcA5A==}
    engines: {node: '>=6.0.0'}
    hasBin: true

  '@babel/plugin-transform-react-jsx-self@7.25.9':
    resolution: {integrity: sha512-y8quW6p0WHkEhmErnfe58r7x0A70uKphQm8Sp8cV7tjNQwK56sNVK0M73LK3WuYmsuyrftut4xAkjjgU0twaMg==}
    engines: {node: '>=6.9.0'}
    peerDependencies:
      '@babel/core': ^7.0.0-0

  '@babel/plugin-transform-react-jsx-source@7.25.9':
    resolution: {integrity: sha512-+iqjT8xmXhhYv4/uiYd8FNQsraMFZIfxVSqxxVSZP0WbbSAWvBXAul0m/zu+7Vv4O/3WtApy9pmaTMiumEZgfg==}
    engines: {node: '>=6.9.0'}
    peerDependencies:
      '@babel/core': ^7.0.0-0

  '@babel/template@7.26.9':
    resolution: {integrity: sha512-qyRplbeIpNZhmzOysF/wFMuP9sctmh2cFzRAZOn1YapxBsE1i9bJIY586R/WBLfLcmcBlM8ROBiQURnnNy+zfA==}
    engines: {node: '>=6.9.0'}

  '@babel/traverse@7.26.9':
    resolution: {integrity: sha512-ZYW7L+pL8ahU5fXmNbPF+iZFHCv5scFak7MZ9bwaRPLUhHh7QQEMjZUg0HevihoqCM5iSYHN61EyCoZvqC+bxg==}
    engines: {node: '>=6.9.0'}

  '@babel/types@7.26.9':
    resolution: {integrity: sha512-Y3IR1cRnOxOCDvMmNiym7XpXQ93iGDDPHx+Zj+NM+rg0fBaShfQLkg+hKPaZCEvg5N/LeCo4+Rj/i3FuJsIQaw==}
    engines: {node: '>=6.9.0'}

  '@colyseus/schema@2.0.36':
    resolution: {integrity: sha512-v/rHN155kFLwCPPBi+HQlbYBqh6tH3IhSVARrkAd/PLylysugbXLm2fLpX4NlEcnCakMuenXSIbhMDPXc7/jUg==}
    hasBin: true

  '@esbuild/aix-ppc64@0.21.5':
    resolution: {integrity: sha512-1SDgH6ZSPTlggy1yI6+Dbkiz8xzpHJEVAlF/AM1tHPLsf5STom9rwtjE4hKAF20FfXXNTFqEYXyJNWh1GiZedQ==}
    engines: {node: '>=12'}
    cpu: [ppc64]
    os: [aix]

  '@esbuild/android-arm64@0.21.5':
    resolution: {integrity: sha512-c0uX9VAUBQ7dTDCjq+wdyGLowMdtR/GoC2U5IYk/7D1H1JYC0qseD7+11iMP2mRLN9RcCMRcjC4YMclCzGwS/A==}
    engines: {node: '>=12'}
    cpu: [arm64]
    os: [android]

  '@esbuild/android-arm@0.21.5':
    resolution: {integrity: sha512-vCPvzSjpPHEi1siZdlvAlsPxXl7WbOVUBBAowWug4rJHb68Ox8KualB+1ocNvT5fjv6wpkX6o/iEpbDrf68zcg==}
    engines: {node: '>=12'}
    cpu: [arm]
    os: [android]

  '@esbuild/android-x64@0.21.5':
    resolution: {integrity: sha512-D7aPRUUNHRBwHxzxRvp856rjUHRFW1SdQATKXH2hqA0kAZb1hKmi02OpYRacl0TxIGz/ZmXWlbZgjwWYaCakTA==}
    engines: {node: '>=12'}
    cpu: [x64]
    os: [android]

  '@esbuild/darwin-arm64@0.21.5':
    resolution: {integrity: sha512-DwqXqZyuk5AiWWf3UfLiRDJ5EDd49zg6O9wclZ7kUMv2WRFr4HKjXp/5t8JZ11QbQfUS6/cRCKGwYhtNAY88kQ==}
    engines: {node: '>=12'}
    cpu: [arm64]
    os: [darwin]

  '@esbuild/darwin-x64@0.21.5':
    resolution: {integrity: sha512-se/JjF8NlmKVG4kNIuyWMV/22ZaerB+qaSi5MdrXtd6R08kvs2qCN4C09miupktDitvh8jRFflwGFBQcxZRjbw==}
    engines: {node: '>=12'}
    cpu: [x64]
    os: [darwin]

  '@esbuild/freebsd-arm64@0.21.5':
    resolution: {integrity: sha512-5JcRxxRDUJLX8JXp/wcBCy3pENnCgBR9bN6JsY4OmhfUtIHe3ZW0mawA7+RDAcMLrMIZaf03NlQiX9DGyB8h4g==}
    engines: {node: '>=12'}
    cpu: [arm64]
    os: [freebsd]

  '@esbuild/freebsd-x64@0.21.5':
    resolution: {integrity: sha512-J95kNBj1zkbMXtHVH29bBriQygMXqoVQOQYA+ISs0/2l3T9/kj42ow2mpqerRBxDJnmkUDCaQT/dfNXWX/ZZCQ==}
    engines: {node: '>=12'}
    cpu: [x64]
    os: [freebsd]

  '@esbuild/linux-arm64@0.21.5':
    resolution: {integrity: sha512-ibKvmyYzKsBeX8d8I7MH/TMfWDXBF3db4qM6sy+7re0YXya+K1cem3on9XgdT2EQGMu4hQyZhan7TeQ8XkGp4Q==}
    engines: {node: '>=12'}
    cpu: [arm64]
    os: [linux]

  '@esbuild/linux-arm@0.21.5':
    resolution: {integrity: sha512-bPb5AHZtbeNGjCKVZ9UGqGwo8EUu4cLq68E95A53KlxAPRmUyYv2D6F0uUI65XisGOL1hBP5mTronbgo+0bFcA==}
    engines: {node: '>=12'}
    cpu: [arm]
    os: [linux]

  '@esbuild/linux-ia32@0.21.5':
    resolution: {integrity: sha512-YvjXDqLRqPDl2dvRODYmmhz4rPeVKYvppfGYKSNGdyZkA01046pLWyRKKI3ax8fbJoK5QbxblURkwK/MWY18Tg==}
    engines: {node: '>=12'}
    cpu: [ia32]
    os: [linux]

  '@esbuild/linux-loong64@0.21.5':
    resolution: {integrity: sha512-uHf1BmMG8qEvzdrzAqg2SIG/02+4/DHB6a9Kbya0XDvwDEKCoC8ZRWI5JJvNdUjtciBGFQ5PuBlpEOXQj+JQSg==}
    engines: {node: '>=12'}
    cpu: [loong64]
    os: [linux]

  '@esbuild/linux-mips64el@0.21.5':
    resolution: {integrity: sha512-IajOmO+KJK23bj52dFSNCMsz1QP1DqM6cwLUv3W1QwyxkyIWecfafnI555fvSGqEKwjMXVLokcV5ygHW5b3Jbg==}
    engines: {node: '>=12'}
    cpu: [mips64el]
    os: [linux]

  '@esbuild/linux-ppc64@0.21.5':
    resolution: {integrity: sha512-1hHV/Z4OEfMwpLO8rp7CvlhBDnjsC3CttJXIhBi+5Aj5r+MBvy4egg7wCbe//hSsT+RvDAG7s81tAvpL2XAE4w==}
    engines: {node: '>=12'}
    cpu: [ppc64]
    os: [linux]

  '@esbuild/linux-riscv64@0.21.5':
    resolution: {integrity: sha512-2HdXDMd9GMgTGrPWnJzP2ALSokE/0O5HhTUvWIbD3YdjME8JwvSCnNGBnTThKGEB91OZhzrJ4qIIxk/SBmyDDA==}
    engines: {node: '>=12'}
    cpu: [riscv64]
    os: [linux]

  '@esbuild/linux-s390x@0.21.5':
    resolution: {integrity: sha512-zus5sxzqBJD3eXxwvjN1yQkRepANgxE9lgOW2qLnmr8ikMTphkjgXu1HR01K4FJg8h1kEEDAqDcZQtbrRnB41A==}
    engines: {node: '>=12'}
    cpu: [s390x]
    os: [linux]

  '@esbuild/linux-x64@0.21.5':
    resolution: {integrity: sha512-1rYdTpyv03iycF1+BhzrzQJCdOuAOtaqHTWJZCWvijKD2N5Xu0TtVC8/+1faWqcP9iBCWOmjmhoH94dH82BxPQ==}
    engines: {node: '>=12'}
    cpu: [x64]
    os: [linux]

  '@esbuild/netbsd-x64@0.21.5':
    resolution: {integrity: sha512-Woi2MXzXjMULccIwMnLciyZH4nCIMpWQAs049KEeMvOcNADVxo0UBIQPfSmxB3CWKedngg7sWZdLvLczpe0tLg==}
    engines: {node: '>=12'}
    cpu: [x64]
    os: [netbsd]

  '@esbuild/openbsd-x64@0.21.5':
    resolution: {integrity: sha512-HLNNw99xsvx12lFBUwoT8EVCsSvRNDVxNpjZ7bPn947b8gJPzeHWyNVhFsaerc0n3TsbOINvRP2byTZ5LKezow==}
    engines: {node: '>=12'}
    cpu: [x64]
    os: [openbsd]

  '@esbuild/sunos-x64@0.21.5':
    resolution: {integrity: sha512-6+gjmFpfy0BHU5Tpptkuh8+uw3mnrvgs+dSPQXQOv3ekbordwnzTVEb4qnIvQcYXq6gzkyTnoZ9dZG+D4garKg==}
    engines: {node: '>=12'}
    cpu: [x64]
    os: [sunos]

  '@esbuild/win32-arm64@0.21.5':
    resolution: {integrity: sha512-Z0gOTd75VvXqyq7nsl93zwahcTROgqvuAcYDUr+vOv8uHhNSKROyU961kgtCD1e95IqPKSQKH7tBTslnS3tA8A==}
    engines: {node: '>=12'}
    cpu: [arm64]
    os: [win32]

  '@esbuild/win32-ia32@0.21.5':
    resolution: {integrity: sha512-SWXFF1CL2RVNMaVs+BBClwtfZSvDgtL//G/smwAc5oVK/UPu2Gu9tIaRgFmYFFKrmg3SyAjSrElf0TiJ1v8fYA==}
    engines: {node: '>=12'}
    cpu: [ia32]
    os: [win32]

  '@esbuild/win32-x64@0.21.5':
    resolution: {integrity: sha512-tQd/1efJuzPC6rCFwEvLtci/xNFcTZknmXs98FYDfGE4wP9ClFV98nyKrzJKVPMhdDnjzLhdUyMX4PsQAPjwIw==}
    engines: {node: '>=12'}
    cpu: [x64]
    os: [win32]

  '@eslint-community/eslint-utils@4.4.1':
    resolution: {integrity: sha512-s3O3waFUrMV8P/XaF/+ZTp1X9XBZW1a4B97ZnjQF2KYWaFD2A8KyFBsrsfSjEmjn3RGWAIuvlneuZm3CUK3jbA==}
    engines: {node: ^12.22.0 || ^14.17.0 || >=16.0.0}
    peerDependencies:
      eslint: ^6.0.0 || ^7.0.0 || >=8.0.0

  '@eslint-community/regexpp@4.12.1':
    resolution: {integrity: sha512-CCZCDJuduB9OUkFkY2IgppNZMi2lBQgD2qzwXkEia16cge2pijY/aXi96CJMquDMn3nJdlPV1A5KrJEXwfLNzQ==}
    engines: {node: ^12.0.0 || ^14.0.0 || >=16.0.0}

  '@eslint/config-array@0.19.2':
    resolution: {integrity: sha512-GNKqxfHG2ySmJOBSHg7LxeUx4xpuCoFjacmlCoYWEbaPXLwvfIjixRI12xCQZeULksQb23uiA8F40w5TojpV7w==}
    engines: {node: ^18.18.0 || ^20.9.0 || >=21.1.0}

  '@eslint/core@0.12.0':
    resolution: {integrity: sha512-cmrR6pytBuSMTaBweKoGMwu3EiHiEC+DoyupPmlZ0HxBJBtIxwe+j/E4XPIKNx+Q74c8lXKPwYawBf5glsTkHg==}
    engines: {node: ^18.18.0 || ^20.9.0 || >=21.1.0}

  '@eslint/eslintrc@3.3.0':
    resolution: {integrity: sha512-yaVPAiNAalnCZedKLdR21GOGILMLKPyqSLWaAjQFvYA2i/ciDi8ArYVr69Anohb6cH2Ukhqti4aFnYyPm8wdwQ==}
    engines: {node: ^18.18.0 || ^20.9.0 || >=21.1.0}

  '@eslint/js@9.21.0':
    resolution: {integrity: sha512-BqStZ3HX8Yz6LvsF5ByXYrtigrV5AXADWLAGc7PH/1SxOb7/FIYYMszZZWiUou/GB9P2lXWk2SV4d+Z8h0nknw==}
    engines: {node: ^18.18.0 || ^20.9.0 || >=21.1.0}

  '@eslint/object-schema@2.1.6':
    resolution: {integrity: sha512-RBMg5FRL0I0gs51M/guSAj5/e14VQ4tpZnQNWwuDT66P14I43ItmPfIZRhO9fUVIPOAQXU47atlywZ/czoqFPA==}
    engines: {node: ^18.18.0 || ^20.9.0 || >=21.1.0}

  '@eslint/plugin-kit@0.2.7':
    resolution: {integrity: sha512-JubJ5B2pJ4k4yGxaNLdbjrnk9d/iDz6/q8wOilpIowd6PJPgaxCuHBnBszq7Ce2TyMrywm5r4PnKm6V3iiZF+g==}
    engines: {node: ^18.18.0 || ^20.9.0 || >=21.1.0}

  '@humanfs/core@0.19.1':
    resolution: {integrity: sha512-5DyQ4+1JEUzejeK1JGICcideyfUbGixgS9jNgex5nqkW+cY7WZhxBigmieN5Qnw9ZosSNVC9KQKyb+GUaGyKUA==}
    engines: {node: '>=18.18.0'}

  '@humanfs/node@0.16.6':
    resolution: {integrity: sha512-YuI2ZHQL78Q5HbhDiBA1X4LmYdXCKCMQIfw0pw7piHJwyREFebJUvrQN4cMssyES6x+vfUbx1CIpaQUKYdQZOw==}
    engines: {node: '>=18.18.0'}

  '@humanwhocodes/module-importer@1.0.1':
    resolution: {integrity: sha512-bxveV4V8v5Yb4ncFTT3rPSgZBOpCkjfK0y4oVVVJwIuDVBRMDXrPyXRL988i5ap9m9bnyEEjWfm5WkBmtffLfA==}
    engines: {node: '>=12.22'}

  '@humanwhocodes/retry@0.3.1':
    resolution: {integrity: sha512-JBxkERygn7Bv/GbN5Rv8Ul6LVknS+5Bp6RgDC/O8gEBU/yeH5Ui5C/OlWrTb6qct7LjjfT6Re2NxB0ln0yYybA==}
    engines: {node: '>=18.18'}

  '@humanwhocodes/retry@0.4.2':
    resolution: {integrity: sha512-xeO57FpIu4p1Ri3Jq/EXq4ClRm86dVF2z/+kvFnyqVYRavTZmaFaUBbWCOuuTh0o/g7DSsk6kc2vrS4Vl5oPOQ==}
    engines: {node: '>=18.18'}

  '@isaacs/cliui@8.0.2':
    resolution: {integrity: sha512-O8jcjabXaleOG9DQ0+ARXWZBTfnP4WNAqzuiJK7ll44AmxGKv/J2M4TPjxjY3znBCfvBXFzucm1twdyFybFqEA==}
    engines: {node: '>=12'}

  '@jridgewell/gen-mapping@0.3.8':
    resolution: {integrity: sha512-imAbBGkb+ebQyxKgzv5Hu2nmROxoDOXHh80evxdoXNOrvAnVx7zimzc1Oo5h9RlfV4vPXaE2iM5pOFbvOCClWA==}
    engines: {node: '>=6.0.0'}

  '@jridgewell/resolve-uri@3.1.2':
    resolution: {integrity: sha512-bRISgCIjP20/tbWSPWMEi54QVPRZExkuD9lJL+UIxUKtwVJA8wW1Trb1jMs1RFXo1CBTNZ/5hpC9QvmKWdopKw==}
    engines: {node: '>=6.0.0'}

  '@jridgewell/set-array@1.2.1':
    resolution: {integrity: sha512-R8gLRTZeyp03ymzP/6Lil/28tGeGEzhx1q2k703KGWRAI1VdvPIXdG70VJc2pAMw3NA6JKL5hhFu1sJX0Mnn/A==}
    engines: {node: '>=6.0.0'}

  '@jridgewell/source-map@0.3.6':
    resolution: {integrity: sha512-1ZJTZebgqllO79ue2bm3rIGud/bOe0pP5BjSRCRxxYkEZS8STV7zN84UBbiYu7jy+eCKSnVIUgoWWE/tt+shMQ==}

  '@jridgewell/sourcemap-codec@1.5.0':
    resolution: {integrity: sha512-gv3ZRaISU3fjPAgNsriBRqGWQL6quFx04YMPW/zD8XMLsU32mhCCbfbO6KZFLjvYpCZ8zyDEgqsgf+PwPaM7GQ==}

  '@jridgewell/trace-mapping@0.3.25':
    resolution: {integrity: sha512-vNk6aEwybGtawWmy/PzwnGDOjCkLWSD2wqvjGGAgOAwCGWySYXfYoxt00IJkTF+8Lb57DwOb3Aa0o9CApepiYQ==}

  '@nodelib/fs.scandir@2.1.5':
    resolution: {integrity: sha512-vq24Bq3ym5HEQm2NKCr3yXDwjc7vTsEThRDnkp2DK9p1uqLR+DHurm/NOTo0KG7HYHU7eppKZj3MyqYuMBf62g==}
    engines: {node: '>= 8'}

  '@nodelib/fs.stat@2.0.5':
    resolution: {integrity: sha512-RkhPPp2zrqDAQA/2jNhnztcPAlv64XdhIp7a7454A5ovI7Bukxgt7MX7udwAu3zg1DcpPU0rz3VV1SeaqvY4+A==}
    engines: {node: '>= 8'}

  '@nodelib/fs.walk@1.2.8':
    resolution: {integrity: sha512-oGB+UxlgWcgQkgwo8GcEGwemoTFt3FIO9ababBmaGwXIoBKZ+GTy0pP185beGg7Llih/NSHSV2XAs1lnznocSg==}
    engines: {node: '>= 8'}

  '@parcel/watcher-android-arm64@2.5.1':
    resolution: {integrity: sha512-KF8+j9nNbUN8vzOFDpRMsaKBHZ/mcjEjMToVMJOhTozkDonQFFrRcfdLWn6yWKCmJKmdVxSgHiYvTCef4/qcBA==}
    engines: {node: '>= 10.0.0'}
    cpu: [arm64]
    os: [android]

  '@parcel/watcher-darwin-arm64@2.5.1':
    resolution: {integrity: sha512-eAzPv5osDmZyBhou8PoF4i6RQXAfeKL9tjb3QzYuccXFMQU0ruIc/POh30ePnaOyD1UXdlKguHBmsTs53tVoPw==}
    engines: {node: '>= 10.0.0'}
    cpu: [arm64]
    os: [darwin]

  '@parcel/watcher-darwin-x64@2.5.1':
    resolution: {integrity: sha512-1ZXDthrnNmwv10A0/3AJNZ9JGlzrF82i3gNQcWOzd7nJ8aj+ILyW1MTxVk35Db0u91oD5Nlk9MBiujMlwmeXZg==}
    engines: {node: '>= 10.0.0'}
    cpu: [x64]
    os: [darwin]

  '@parcel/watcher-freebsd-x64@2.5.1':
    resolution: {integrity: sha512-SI4eljM7Flp9yPuKi8W0ird8TI/JK6CSxju3NojVI6BjHsTyK7zxA9urjVjEKJ5MBYC+bLmMcbAWlZ+rFkLpJQ==}
    engines: {node: '>= 10.0.0'}
    cpu: [x64]
    os: [freebsd]

  '@parcel/watcher-linux-arm-glibc@2.5.1':
    resolution: {integrity: sha512-RCdZlEyTs8geyBkkcnPWvtXLY44BCeZKmGYRtSgtwwnHR4dxfHRG3gR99XdMEdQ7KeiDdasJwwvNSF5jKtDwdA==}
    engines: {node: '>= 10.0.0'}
    cpu: [arm]
    os: [linux]

  '@parcel/watcher-linux-arm-musl@2.5.1':
    resolution: {integrity: sha512-6E+m/Mm1t1yhB8X412stiKFG3XykmgdIOqhjWj+VL8oHkKABfu/gjFj8DvLrYVHSBNC+/u5PeNrujiSQ1zwd1Q==}
    engines: {node: '>= 10.0.0'}
    cpu: [arm]
    os: [linux]

  '@parcel/watcher-linux-arm64-glibc@2.5.1':
    resolution: {integrity: sha512-LrGp+f02yU3BN9A+DGuY3v3bmnFUggAITBGriZHUREfNEzZh/GO06FF5u2kx8x+GBEUYfyTGamol4j3m9ANe8w==}
    engines: {node: '>= 10.0.0'}
    cpu: [arm64]
    os: [linux]

  '@parcel/watcher-linux-arm64-musl@2.5.1':
    resolution: {integrity: sha512-cFOjABi92pMYRXS7AcQv9/M1YuKRw8SZniCDw0ssQb/noPkRzA+HBDkwmyOJYp5wXcsTrhxO0zq1U11cK9jsFg==}
    engines: {node: '>= 10.0.0'}
    cpu: [arm64]
    os: [linux]

  '@parcel/watcher-linux-x64-glibc@2.5.1':
    resolution: {integrity: sha512-GcESn8NZySmfwlTsIur+49yDqSny2IhPeZfXunQi48DMugKeZ7uy1FX83pO0X22sHntJ4Ub+9k34XQCX+oHt2A==}
    engines: {node: '>= 10.0.0'}
    cpu: [x64]
    os: [linux]

  '@parcel/watcher-linux-x64-musl@2.5.1':
    resolution: {integrity: sha512-n0E2EQbatQ3bXhcH2D1XIAANAcTZkQICBPVaxMeaCVBtOpBZpWJuf7LwyWPSBDITb7In8mqQgJ7gH8CILCURXg==}
    engines: {node: '>= 10.0.0'}
    cpu: [x64]
    os: [linux]

  '@parcel/watcher-win32-arm64@2.5.1':
    resolution: {integrity: sha512-RFzklRvmc3PkjKjry3hLF9wD7ppR4AKcWNzH7kXR7GUe0Igb3Nz8fyPwtZCSquGrhU5HhUNDr/mKBqj7tqA2Vw==}
    engines: {node: '>= 10.0.0'}
    cpu: [arm64]
    os: [win32]

  '@parcel/watcher-win32-ia32@2.5.1':
    resolution: {integrity: sha512-c2KkcVN+NJmuA7CGlaGD1qJh1cLfDnQsHjE89E60vUEMlqduHGCdCLJCID5geFVM0dOtA3ZiIO8BoEQmzQVfpQ==}
    engines: {node: '>= 10.0.0'}
    cpu: [ia32]
    os: [win32]

  '@parcel/watcher-win32-x64@2.5.1':
    resolution: {integrity: sha512-9lHBdJITeNR++EvSQVUcaZoWupyHfXe1jZvGZ06O/5MflPcuPLtEphScIBL+AiCWBO46tDSHzWyD0uDmmZqsgA==}
    engines: {node: '>= 10.0.0'}
    cpu: [x64]
    os: [win32]

  '@parcel/watcher@2.5.1':
    resolution: {integrity: sha512-dfUnCxiN9H4ap84DvD2ubjw+3vUNpstxa0TneY/Paat8a3R4uQZDLSvWjmznAY/DoahqTHl9V46HF/Zs3F29pg==}
    engines: {node: '>= 10.0.0'}

  '@pixi/colord@2.9.6':
    resolution: {integrity: sha512-nezytU2pw587fQstUu1AsJZDVEynjskwOL+kibwcdxsMBFqPsFFNA7xl0ii/gXuDi6M0xj3mfRJj8pBSc2jCfA==}

  '@pkgjs/parseargs@0.11.0':
    resolution: {integrity: sha512-+1VkjdD0QBLPodGrJUeqarH8VAIvQODIbwh9XpP5Syisf7YoQgsJKPNFoqqLQlu+VQ/tVSshMR6loPMn8U+dPg==}
    engines: {node: '>=14'}

  '@react-hook/latest@1.0.3':
    resolution: {integrity: sha512-dy6duzl+JnAZcDbNTfmaP3xHiKtbXYOaz3G51MGVljh548Y8MWzTr+PHLOfvpypEVW9zwvl+VyKjbWKEVbV1Rg==}
    peerDependencies:
      react: '>=16.8'

  '@react-hook/passive-layout-effect@1.2.1':
    resolution: {integrity: sha512-IwEphTD75liO8g+6taS+4oqz+nnroocNfWVHWz7j+N+ZO2vYrc6PV1q7GQhuahL0IOR7JccFTsFKQ/mb6iZWAg==}
    peerDependencies:
      react: '>=16.8'

  '@react-hook/resize-observer@2.0.2':
    resolution: {integrity: sha512-tzKKzxNpfE5TWmxuv+5Ae3IF58n0FQgQaWJmcbYkjXTRZATXxClnTprQ2uuYygYTpu1pqbBskpwMpj6jpT1djA==}
    peerDependencies:
      react: '>=18'

  '@remix-run/router@1.23.0':
    resolution: {integrity: sha512-O3rHJzAQKamUz1fvE0Qaw0xSFqsA/yafi2iqeE0pvdFtCO1viYx8QL6f3Ln/aCCTLxs68SLf0KPM9eSeM8yBnA==}
    engines: {node: '>=14.0.0'}

<<<<<<< HEAD
  '@rollup/rollup-android-arm-eabi@4.34.8':
    resolution: {integrity: sha512-q217OSE8DTp8AFHuNHXo0Y86e1wtlfVrXiAlwkIvGRQv9zbc6mE3sjIVfwI8sYUyNxwOg0j/Vm1RKM04JcWLJw==}
    cpu: [arm]
    os: [android]

  '@rollup/rollup-android-arm64@4.34.8':
    resolution: {integrity: sha512-Gigjz7mNWaOL9wCggvoK3jEIUUbGul656opstjaUSGC3eT0BM7PofdAJaBfPFWWkXNVAXbaQtC99OCg4sJv70Q==}
    cpu: [arm64]
    os: [android]

  '@rollup/rollup-darwin-arm64@4.34.8':
    resolution: {integrity: sha512-02rVdZ5tgdUNRxIUrFdcMBZQoaPMrxtwSb+/hOfBdqkatYHR3lZ2A2EGyHq2sGOd0Owk80oV3snlDASC24He3Q==}
    cpu: [arm64]
    os: [darwin]

  '@rollup/rollup-darwin-x64@4.34.8':
    resolution: {integrity: sha512-qIP/elwR/tq/dYRx3lgwK31jkZvMiD6qUtOycLhTzCvrjbZ3LjQnEM9rNhSGpbLXVJYQ3rq39A6Re0h9tU2ynw==}
    cpu: [x64]
    os: [darwin]

  '@rollup/rollup-freebsd-arm64@4.34.8':
    resolution: {integrity: sha512-IQNVXL9iY6NniYbTaOKdrlVP3XIqazBgJOVkddzJlqnCpRi/yAeSOa8PLcECFSQochzqApIOE1GHNu3pCz+BDA==}
    cpu: [arm64]
    os: [freebsd]

  '@rollup/rollup-freebsd-x64@4.34.8':
    resolution: {integrity: sha512-TYXcHghgnCqYFiE3FT5QwXtOZqDj5GmaFNTNt3jNC+vh22dc/ukG2cG+pi75QO4kACohZzidsq7yKTKwq/Jq7Q==}
    cpu: [x64]
    os: [freebsd]

  '@rollup/rollup-linux-arm-gnueabihf@4.34.8':
    resolution: {integrity: sha512-A4iphFGNkWRd+5m3VIGuqHnG3MVnqKe7Al57u9mwgbyZ2/xF9Jio72MaY7xxh+Y87VAHmGQr73qoKL9HPbXj1g==}
    cpu: [arm]
    os: [linux]

  '@rollup/rollup-linux-arm-musleabihf@4.34.8':
    resolution: {integrity: sha512-S0lqKLfTm5u+QTxlFiAnb2J/2dgQqRy/XvziPtDd1rKZFXHTyYLoVL58M/XFwDI01AQCDIevGLbQrMAtdyanpA==}
    cpu: [arm]
    os: [linux]

  '@rollup/rollup-linux-arm64-gnu@4.34.8':
    resolution: {integrity: sha512-jpz9YOuPiSkL4G4pqKrus0pn9aYwpImGkosRKwNi+sJSkz+WU3anZe6hi73StLOQdfXYXC7hUfsQlTnjMd3s1A==}
    cpu: [arm64]
    os: [linux]

  '@rollup/rollup-linux-arm64-musl@4.34.8':
    resolution: {integrity: sha512-KdSfaROOUJXgTVxJNAZ3KwkRc5nggDk+06P6lgi1HLv1hskgvxHUKZ4xtwHkVYJ1Rep4GNo+uEfycCRRxht7+Q==}
    cpu: [arm64]
    os: [linux]

  '@rollup/rollup-linux-loongarch64-gnu@4.34.8':
    resolution: {integrity: sha512-NyF4gcxwkMFRjgXBM6g2lkT58OWztZvw5KkV2K0qqSnUEqCVcqdh2jN4gQrTn/YUpAcNKyFHfoOZEer9nwo6uQ==}
    cpu: [loong64]
    os: [linux]

  '@rollup/rollup-linux-powerpc64le-gnu@4.34.8':
    resolution: {integrity: sha512-LMJc999GkhGvktHU85zNTDImZVUCJ1z/MbAJTnviiWmmjyckP5aQsHtcujMjpNdMZPT2rQEDBlJfubhs3jsMfw==}
    cpu: [ppc64]
    os: [linux]

  '@rollup/rollup-linux-riscv64-gnu@4.34.8':
    resolution: {integrity: sha512-xAQCAHPj8nJq1PI3z8CIZzXuXCstquz7cIOL73HHdXiRcKk8Ywwqtx2wrIy23EcTn4aZ2fLJNBB8d0tQENPCmw==}
    cpu: [riscv64]
    os: [linux]

  '@rollup/rollup-linux-s390x-gnu@4.34.8':
    resolution: {integrity: sha512-DdePVk1NDEuc3fOe3dPPTb+rjMtuFw89gw6gVWxQFAuEqqSdDKnrwzZHrUYdac7A7dXl9Q2Vflxpme15gUWQFA==}
    cpu: [s390x]
    os: [linux]

  '@rollup/rollup-linux-x64-gnu@4.34.8':
    resolution: {integrity: sha512-8y7ED8gjxITUltTUEJLQdgpbPh1sUQ0kMTmufRF/Ns5tI9TNMNlhWtmPKKHCU0SilX+3MJkZ0zERYYGIVBYHIA==}
    cpu: [x64]
    os: [linux]

  '@rollup/rollup-linux-x64-musl@4.34.8':
    resolution: {integrity: sha512-SCXcP0ZpGFIe7Ge+McxY5zKxiEI5ra+GT3QRxL0pMMtxPfpyLAKleZODi1zdRHkz5/BhueUrYtYVgubqe9JBNQ==}
    cpu: [x64]
    os: [linux]

  '@rollup/rollup-win32-arm64-msvc@4.34.8':
    resolution: {integrity: sha512-YHYsgzZgFJzTRbth4h7Or0m5O74Yda+hLin0irAIobkLQFRQd1qWmnoVfwmKm9TXIZVAD0nZ+GEb2ICicLyCnQ==}
    cpu: [arm64]
    os: [win32]

  '@rollup/rollup-win32-ia32-msvc@4.34.8':
    resolution: {integrity: sha512-r3NRQrXkHr4uWy5TOjTpTYojR9XmF0j/RYgKCef+Ag46FWUTltm5ziticv8LdNsDMehjJ543x/+TJAek/xBA2w==}
    cpu: [ia32]
    os: [win32]

  '@rollup/rollup-win32-x64-msvc@4.34.8':
    resolution: {integrity: sha512-U0FaE5O1BCpZSeE6gBl3c5ObhePQSfk9vDRToMmTkbhCOgW4jqvtS5LGyQ76L1fH8sM0keRp4uDTsbjiUyjk0g==}
=======
  '@rollup/rollup-android-arm-eabi@4.34.9':
    resolution: {integrity: sha512-qZdlImWXur0CFakn2BJ2znJOdqYZKiedEPEVNTBrpfPjc/YuTGcaYZcdmNFTkUj3DU0ZM/AElcM8Ybww3xVLzA==}
    cpu: [arm]
    os: [android]

  '@rollup/rollup-android-arm64@4.34.9':
    resolution: {integrity: sha512-4KW7P53h6HtJf5Y608T1ISKvNIYLWRKMvfnG0c44M6In4DQVU58HZFEVhWINDZKp7FZps98G3gxwC1sb0wXUUg==}
    cpu: [arm64]
    os: [android]

  '@rollup/rollup-darwin-arm64@4.34.9':
    resolution: {integrity: sha512-0CY3/K54slrzLDjOA7TOjN1NuLKERBgk9nY5V34mhmuu673YNb+7ghaDUs6N0ujXR7fz5XaS5Aa6d2TNxZd0OQ==}
    cpu: [arm64]
    os: [darwin]

  '@rollup/rollup-darwin-x64@4.34.9':
    resolution: {integrity: sha512-eOojSEAi/acnsJVYRxnMkPFqcxSMFfrw7r2iD9Q32SGkb/Q9FpUY1UlAu1DH9T7j++gZ0lHjnm4OyH2vCI7l7Q==}
    cpu: [x64]
    os: [darwin]

  '@rollup/rollup-freebsd-arm64@4.34.9':
    resolution: {integrity: sha512-2lzjQPJbN5UnHm7bHIUKFMulGTQwdvOkouJDpPysJS+QFBGDJqcfh+CxxtG23Ik/9tEvnebQiylYoazFMAgrYw==}
    cpu: [arm64]
    os: [freebsd]

  '@rollup/rollup-freebsd-x64@4.34.9':
    resolution: {integrity: sha512-SLl0hi2Ah2H7xQYd6Qaiu01kFPzQ+hqvdYSoOtHYg/zCIFs6t8sV95kaoqjzjFwuYQLtOI0RZre/Ke0nPaQV+g==}
    cpu: [x64]
    os: [freebsd]

  '@rollup/rollup-linux-arm-gnueabihf@4.34.9':
    resolution: {integrity: sha512-88I+D3TeKItrw+Y/2ud4Tw0+3CxQ2kLgu3QvrogZ0OfkmX/DEppehus7L3TS2Q4lpB+hYyxhkQiYPJ6Mf5/dPg==}
    cpu: [arm]
    os: [linux]

  '@rollup/rollup-linux-arm-musleabihf@4.34.9':
    resolution: {integrity: sha512-3qyfWljSFHi9zH0KgtEPG4cBXHDFhwD8kwg6xLfHQ0IWuH9crp005GfoUUh/6w9/FWGBwEHg3lxK1iHRN1MFlA==}
    cpu: [arm]
    os: [linux]

  '@rollup/rollup-linux-arm64-gnu@4.34.9':
    resolution: {integrity: sha512-6TZjPHjKZUQKmVKMUowF3ewHxctrRR09eYyvT5eFv8w/fXarEra83A2mHTVJLA5xU91aCNOUnM+DWFMSbQ0Nxw==}
    cpu: [arm64]
    os: [linux]

  '@rollup/rollup-linux-arm64-musl@4.34.9':
    resolution: {integrity: sha512-LD2fytxZJZ6xzOKnMbIpgzFOuIKlxVOpiMAXawsAZ2mHBPEYOnLRK5TTEsID6z4eM23DuO88X0Tq1mErHMVq0A==}
    cpu: [arm64]
    os: [linux]

  '@rollup/rollup-linux-loongarch64-gnu@4.34.9':
    resolution: {integrity: sha512-dRAgTfDsn0TE0HI6cmo13hemKpVHOEyeciGtvlBTkpx/F65kTvShtY/EVyZEIfxFkV5JJTuQ9tP5HGBS0hfxIg==}
    cpu: [loong64]
    os: [linux]

  '@rollup/rollup-linux-powerpc64le-gnu@4.34.9':
    resolution: {integrity: sha512-PHcNOAEhkoMSQtMf+rJofwisZqaU8iQ8EaSps58f5HYll9EAY5BSErCZ8qBDMVbq88h4UxaNPlbrKqfWP8RfJA==}
    cpu: [ppc64]
    os: [linux]

  '@rollup/rollup-linux-riscv64-gnu@4.34.9':
    resolution: {integrity: sha512-Z2i0Uy5G96KBYKjeQFKbbsB54xFOL5/y1P5wNBsbXB8yE+At3oh0DVMjQVzCJRJSfReiB2tX8T6HUFZ2k8iaKg==}
    cpu: [riscv64]
    os: [linux]

  '@rollup/rollup-linux-s390x-gnu@4.34.9':
    resolution: {integrity: sha512-U+5SwTMoeYXoDzJX5dhDTxRltSrIax8KWwfaaYcynuJw8mT33W7oOgz0a+AaXtGuvhzTr2tVKh5UO8GVANTxyQ==}
    cpu: [s390x]
    os: [linux]

  '@rollup/rollup-linux-x64-gnu@4.34.9':
    resolution: {integrity: sha512-FwBHNSOjUTQLP4MG7y6rR6qbGw4MFeQnIBrMe161QGaQoBQLqSUEKlHIiVgF3g/mb3lxlxzJOpIBhaP+C+KP2A==}
    cpu: [x64]
    os: [linux]

  '@rollup/rollup-linux-x64-musl@4.34.9':
    resolution: {integrity: sha512-cYRpV4650z2I3/s6+5/LONkjIz8MBeqrk+vPXV10ORBnshpn8S32bPqQ2Utv39jCiDcO2eJTuSlPXpnvmaIgRA==}
    cpu: [x64]
    os: [linux]

  '@rollup/rollup-win32-arm64-msvc@4.34.9':
    resolution: {integrity: sha512-z4mQK9dAN6byRA/vsSgQiPeuO63wdiDxZ9yg9iyX2QTzKuQM7T4xlBoeUP/J8uiFkqxkcWndWi+W7bXdPbt27Q==}
    cpu: [arm64]
    os: [win32]

  '@rollup/rollup-win32-ia32-msvc@4.34.9':
    resolution: {integrity: sha512-KB48mPtaoHy1AwDNkAJfHXvHp24H0ryZog28spEs0V48l3H1fr4i37tiyHsgKZJnCmvxsbATdZGBpbmxTE3a9w==}
    cpu: [ia32]
    os: [win32]

  '@rollup/rollup-win32-x64-msvc@4.34.9':
    resolution: {integrity: sha512-AyleYRPU7+rgkMWbEh71fQlrzRfeP6SyMnRf9XX4fCdDPAJumdSBqYEcWPMzVQ4ScAl7E4oFfK0GUVn77xSwbw==}
>>>>>>> 69b5c68b
    cpu: [x64]
    os: [win32]

  '@types/babel__core@7.20.5':
    resolution: {integrity: sha512-qoQprZvz5wQFJwMDqeseRXWv3rqMvhgpbXFfVyWhbx9X47POIA6i/+dXefEmZKoAgOaTdaIgNSMqMIU61yRyzA==}

  '@types/babel__generator@7.6.8':
    resolution: {integrity: sha512-ASsj+tpEDsEiFr1arWrlN6V3mdfjRMZt6LtK/Vp/kreFLnr5QH5+DhvD5nINYZXzwJvXeGq+05iUXcAzVrqWtw==}

  '@types/babel__template@7.4.4':
    resolution: {integrity: sha512-h/NUaSyG5EyxBIp8YRxo4RMe2/qQgvyowRwVMzhYhBCONbW8PUsg4lkFMrhgZhUe5z3L3MiLDuvyJ/CaPa2A8A==}

  '@types/babel__traverse@7.20.6':
    resolution: {integrity: sha512-r1bzfrm0tomOI8g1SzvCaQHo6Lcv6zu0EA+W2kHrt8dyrHQxGzBBL4kdkzIS+jBMV+EYcMAEAqXqYaLJq5rOZg==}

  '@types/css-font-loading-module@0.0.12':
    resolution: {integrity: sha512-x2tZZYkSxXqWvTDgveSynfjq/T2HyiZHXb00j/+gy19yp70PHCizM48XFdjBCWH7eHBD0R5i/pw9yMBP/BH5uA==}

  '@types/earcut@2.1.4':
    resolution: {integrity: sha512-qp3m9PPz4gULB9MhjGID7wpo3gJ4bTGXm7ltNDsmOvsPduTeHp8wSW9YckBj3mljeOh4F0m2z/0JKAALRKbmLQ==}

  '@types/estree@1.0.6':
    resolution: {integrity: sha512-AYnb1nQyY49te+VRAVgmzfcgjYS91mY5P0TKUDCLEM+gNnA+3T6rWITXRLYCpahpqSQbN5cE+gHpnPyXjHWxcw==}

  '@types/json-schema@7.0.15':
    resolution: {integrity: sha512-5+fP8P8MFNC+AyZCDxrB2pkZFPGzqQWUzpSeuuVLvm8VMcorNYavBqoFcxK8bQz4Qsbn4oUEEem4wDLfcysGHA==}

  '@types/matter-js@0.19.8':
    resolution: {integrity: sha512-W2ZWG58Lijv/4v768NgpeyFqqiOyslmAU7qqM1Lhz4XBoUgGtZtPz4CjcOKYtqHIak14dvPldslQhltqLTWwsw==}

<<<<<<< HEAD
  '@types/node@22.13.6':
    resolution: {integrity: sha512-GYmF65GI7417CpZXsEXMjT8goQQDnpRnJnDw6jIYa+le3V/lMazPZ4vZmK1B/9R17fh2VLr2zuy9d/h5xgrLAg==}
=======
  '@types/node@22.13.8':
    resolution: {integrity: sha512-G3EfaZS+iOGYWLLRCEAXdWK9my08oHNZ+FHluRiggIYJPOXzhOiDgpVCUHaUvyIC5/fj7C/p637jdzC666AOKQ==}
>>>>>>> 69b5c68b

  '@types/prop-types@15.7.14':
    resolution: {integrity: sha512-gNMvNH49DJ7OJYv+KAKn0Xp45p8PLl6zo2YnvDIbTd4J6MER2BmWN49TG7n9LvkyihINxeKW8+3bfS2yDC9dzQ==}

  '@types/react-dom@18.3.5':
    resolution: {integrity: sha512-P4t6saawp+b/dFrUr2cvkVsfvPguwsxtH6dNIYRllMsefqFzkZk5UIjzyDOv5g1dXIPdG4Sp1yCR4Z6RCUsG/Q==}
    peerDependencies:
      '@types/react': ^18.0.0

  '@types/react@18.3.18':
    resolution: {integrity: sha512-t4yC+vtgnkYjNSKlFx1jkAhH8LgTo2N/7Qvi83kdEaUtMDiwpbLAktKDaAMlRcJ5eSxZkH74eEGt1ky31d7kfQ==}

  '@types/throttle-debounce@5.0.2':
    resolution: {integrity: sha512-pDzSNulqooSKvSNcksnV72nk8p7gRqN8As71Sp28nov1IgmPKWbOEIwAWvBME5pPTtaXJAvG3O4oc76HlQ4kqQ==}

  '@typescript-eslint/eslint-plugin@8.25.0':
    resolution: {integrity: sha512-VM7bpzAe7JO/BFf40pIT1lJqS/z1F8OaSsUB3rpFJucQA4cOSuH2RVVVkFULN+En0Djgr29/jb4EQnedUo95KA==}
    engines: {node: ^18.18.0 || ^20.9.0 || >=21.1.0}
    peerDependencies:
      '@typescript-eslint/parser': ^8.0.0 || ^8.0.0-alpha.0
      eslint: ^8.57.0 || ^9.0.0
      typescript: '>=4.8.4 <5.8.0'

  '@typescript-eslint/parser@8.25.0':
    resolution: {integrity: sha512-4gbs64bnbSzu4FpgMiQ1A+D+urxkoJk/kqlDJ2W//5SygaEiAP2B4GoS7TEdxgwol2el03gckFV9lJ4QOMiiHg==}
    engines: {node: ^18.18.0 || ^20.9.0 || >=21.1.0}
    peerDependencies:
      eslint: ^8.57.0 || ^9.0.0
      typescript: '>=4.8.4 <5.8.0'

  '@typescript-eslint/scope-manager@8.25.0':
    resolution: {integrity: sha512-6PPeiKIGbgStEyt4NNXa2ru5pMzQ8OYKO1hX1z53HMomrmiSB+R5FmChgQAP1ro8jMtNawz+TRQo/cSXrauTpg==}
    engines: {node: ^18.18.0 || ^20.9.0 || >=21.1.0}

  '@typescript-eslint/type-utils@8.25.0':
    resolution: {integrity: sha512-d77dHgHWnxmXOPJuDWO4FDWADmGQkN5+tt6SFRZz/RtCWl4pHgFl3+WdYCn16+3teG09DY6XtEpf3gGD0a186g==}
    engines: {node: ^18.18.0 || ^20.9.0 || >=21.1.0}
    peerDependencies:
      eslint: ^8.57.0 || ^9.0.0
      typescript: '>=4.8.4 <5.8.0'

  '@typescript-eslint/types@8.25.0':
    resolution: {integrity: sha512-+vUe0Zb4tkNgznQwicsvLUJgZIRs6ITeWSCclX1q85pR1iOiaj+4uZJIUp//Z27QWu5Cseiw3O3AR8hVpax7Aw==}
    engines: {node: ^18.18.0 || ^20.9.0 || >=21.1.0}

  '@typescript-eslint/typescript-estree@8.25.0':
    resolution: {integrity: sha512-ZPaiAKEZ6Blt/TPAx5Ot0EIB/yGtLI2EsGoY6F7XKklfMxYQyvtL+gT/UCqkMzO0BVFHLDlzvFqQzurYahxv9Q==}
    engines: {node: ^18.18.0 || ^20.9.0 || >=21.1.0}
    peerDependencies:
      typescript: '>=4.8.4 <5.8.0'

  '@typescript-eslint/utils@8.25.0':
    resolution: {integrity: sha512-syqRbrEv0J1wywiLsK60XzHnQe/kRViI3zwFALrNEgnntn1l24Ra2KvOAWwWbWZ1lBZxZljPDGOq967dsl6fkA==}
    engines: {node: ^18.18.0 || ^20.9.0 || >=21.1.0}
    peerDependencies:
      eslint: ^8.57.0 || ^9.0.0
      typescript: '>=4.8.4 <5.8.0'

  '@typescript-eslint/visitor-keys@8.25.0':
    resolution: {integrity: sha512-kCYXKAum9CecGVHGij7muybDfTS2sD3t0L4bJsEZLkyrXUImiCTq1M3LG2SRtOhiHFwMR9wAFplpT6XHYjTkwQ==}
    engines: {node: ^18.18.0 || ^20.9.0 || >=21.1.0}

  '@vitejs/plugin-react@4.3.4':
    resolution: {integrity: sha512-SCCPBJtYLdE8PX/7ZQAs1QAZ8Jqwih+0VBLum1EGqmCCQal+MIUqLCzj3ZUy8ufbC0cAM4LRlSTm7IQJwWT4ug==}
    engines: {node: ^14.18.0 || >=16.0.0}
    peerDependencies:
      vite: ^4.2.0 || ^5.0.0 || ^6.0.0

  '@webgpu/types@0.1.54':
    resolution: {integrity: sha512-81oaalC8LFrXjhsczomEQ0u3jG+TqE6V9QHLA8GNZq/Rnot0KDugu3LhSYSlie8tSdooAN1Hov05asrUUp9qgg==}

  '@xmldom/xmldom@0.8.10':
    resolution: {integrity: sha512-2WALfTl4xo2SkGCYRt6rDTFfk9R1czmBvUQy12gK2KuRKIpWEhcbbzy8EZXtz/jkRqHX8bFEc6FC1HjX4TUWYw==}
    engines: {node: '>=10.0.0'}

  acorn-jsx@5.3.2:
    resolution: {integrity: sha512-rq9s+JNhf0IChjtDXxllJ7g41oZk5SlXtp0LHwyA5cejwn7vKmKp4pPri6YEePv2PU65sAsegbXtIinmDFDXgQ==}
    peerDependencies:
      acorn: ^6.0.0 || ^7.0.0 || ^8.0.0

  acorn@8.14.0:
    resolution: {integrity: sha512-cl669nCJTZBsL97OF4kUQm5g5hC2uihk0NxY3WENAC0TYdILVkAyHymAntgxGkl7K+t0cXIrH5siy5S4XkFycA==}
    engines: {node: '>=0.4.0'}
    hasBin: true

  ajv@6.12.6:
    resolution: {integrity: sha512-j3fVLgvTo527anyYyJOGTYJbG+vnnQYvE0m5mmkc1TK+nxAppkCLMIL0aZ4dblVCNoGShhm+kzE4ZUykBoMg4g==}

  ansi-regex@5.0.1:
    resolution: {integrity: sha512-quJQXlTSUGL2LH9SUXo8VwsY4soanhgo6LNSm84E1LBcE8s3O0wpdiRzyR9z/ZZJMlMWv37qOOb9pdJlMUEKFQ==}
    engines: {node: '>=8'}

  ansi-regex@6.1.0:
    resolution: {integrity: sha512-7HSX4QQb4CspciLpVFwyRe79O3xsIZDDLER21kERQ71oaPodF8jL725AgJMFAYbooIqolJoRLuM81SpeUkpkvA==}
    engines: {node: '>=12'}

  ansi-styles@4.3.0:
    resolution: {integrity: sha512-zbB9rCJAT1rbjiVDb2hqKFHNYLxgtk8NURxZ3IZwD3F6NtxbXZQCnnSi1Lkx+IDohdPlFp222wVALIheZJQSEg==}
    engines: {node: '>=8'}

  ansi-styles@6.2.1:
    resolution: {integrity: sha512-bN798gFfQX+viw3R7yrGWRqnrN2oRkEkUjjl4JNn4E8GxxbjtG3FbrEIIY3l8/hrwUwIeCZvi4QuOTP4MErVug==}
    engines: {node: '>=12'}

  any-promise@1.3.0:
    resolution: {integrity: sha512-7UvmKalWRt1wgjL1RrGxoSJW/0QZFIegpeGvZG9kjp8vrRu55XTHbwnqq2GpXm9uLbcuhxm3IqX9OB4MZR1b2A==}

  anymatch@3.1.3:
    resolution: {integrity: sha512-KMReFUr0B4t+D+OBkjR3KYqvocp2XaSzO55UcB6mgQMd3KbcE+mWTyvVV7D/zsdEbNnV6acZUutkiHQXvTr1Rw==}
    engines: {node: '>= 8'}

  arg@5.0.2:
    resolution: {integrity: sha512-PYjyFOLKQ9y57JvQ6QLo8dAgNqswh8M1RMJYdQduT6xbWSgK36P/Z/v+p888pM69jMMfS8Xd8F6I1kQ/I9HUGg==}

  argparse@2.0.1:
    resolution: {integrity: sha512-8+9WqebbFzpX9OR+Wa6O29asIogeRMzcGtAINdpMHHyAg10f05aSFVBbcEqGf/PXw1EjAZ+q2/bEBg3DvurK3Q==}

  autoprefixer@10.4.20:
    resolution: {integrity: sha512-XY25y5xSv/wEoqzDyXXME4AFfkZI0P23z6Fs3YgymDnKJkCGOnkL0iTxCa85UTqaSgfcqyf3UA6+c7wUvx/16g==}
    engines: {node: ^10 || ^12 || >=14}
    hasBin: true
    peerDependencies:
      postcss: ^8.1.0

  balanced-match@1.0.2:
    resolution: {integrity: sha512-3oSeUO0TMV67hN1AmbXsK4yaqU7tjiHlbxRDZOpH0KW9+CeX4bRAaX0Anxt0tx2MrpRpWwQaPwIlISEJhYU5Pw==}

  binary-extensions@2.3.0:
    resolution: {integrity: sha512-Ceh+7ox5qe7LJuLHoY0feh3pHuUDHAcRUeyL2VYghZwfpkNIy/+8Ocg0a3UuSoYzavmylwuLWQOf3hl0jjMMIw==}
    engines: {node: '>=8'}

  brace-expansion@1.1.11:
    resolution: {integrity: sha512-iCuPHDFgrHX7H2vEI/5xpz07zSHB00TpugqhmYtVmMO6518mCuRMoOYFldEBl0g187ufozdaHgWKcYFb61qGiA==}

  brace-expansion@2.0.1:
    resolution: {integrity: sha512-XnAIvQ8eM+kC6aULx6wuQiwVsnzsi9d3WxzV3FpWTGA19F621kwdbsAcFKXgKUHZWsy+mY6iL1sHTxWEFCytDA==}

  braces@3.0.3:
    resolution: {integrity: sha512-yQbXgO/OSZVD2IsiLlro+7Hf6Q18EJrKSEsdoMzKePKXct3gvD8oLcOQdIzGupr5Fj+EDe8gO/lxc1BzfMpxvA==}
    engines: {node: '>=8'}

  browserslist@4.24.4:
    resolution: {integrity: sha512-KDi1Ny1gSePi1vm0q4oxSF8b4DR44GF4BbmS2YdhPLOEqd8pDviZOGH/GsmRwoWJ2+5Lr085X7naowMwKHDG1A==}
    engines: {node: ^6 || ^7 || ^8 || ^9 || ^10 || ^11 || ^12 || >=13.7}
    hasBin: true

  buffer-from@1.1.2:
    resolution: {integrity: sha512-E+XQCRwSbaaiChtv6k6Dwgc+bx+Bs6vuKJHHl5kox/BaKbhiXzqQOwK4cO22yElGp2OCmjwVhT3HmxgyPGnJfQ==}

  callsites@3.1.0:
    resolution: {integrity: sha512-P8BjAsXvZS+VIDUI11hHCQEv74YT67YUi5JJFNWIqL235sBmjX4+qx9Muvls5ivyNENctx46xQLQ3aTuE7ssaQ==}
    engines: {node: '>=6'}

  camelcase-css@2.0.1:
    resolution: {integrity: sha512-QOSvevhslijgYwRx6Rv7zKdMF8lbRmx+uQGx2+vDc+KI/eBnsy9kit5aj23AgGu3pa4t9AgwbnXWqS+iOY+2aA==}
    engines: {node: '>= 6'}

  caniuse-lite@1.0.30001701:
    resolution: {integrity: sha512-faRs/AW3jA9nTwmJBSO1PQ6L/EOgsB5HMQQq4iCu5zhPgVVgO/pZRHlmatwijZKetFw8/Pr4q6dEN8sJuq8qTw==}

  chalk@4.1.2:
    resolution: {integrity: sha512-oKnbhFyRIXpUuez8iBMmyEa4nbj4IOQyuhc/wy9kY7/WVPcwIO9VA668Pu8RkO7+0G76SLROeyw9CpQ061i4mA==}
    engines: {node: '>=10'}

  chokidar@3.6.0:
    resolution: {integrity: sha512-7VT13fmjotKpGipCW9JEQAusEPE+Ei8nl6/g4FBAmIm0GOOLMua9NDDo/DWp0ZAxCr3cPq5ZpBqmPAQgDda2Pw==}
    engines: {node: '>= 8.10.0'}

  chokidar@4.0.3:
    resolution: {integrity: sha512-Qgzu8kfBvo+cA4962jnP1KkS6Dop5NS6g7R5LFYJr4b8Ub94PPQXUksCw9PvXoeXPRRddRNC5C1JQUR2SMGtnA==}
    engines: {node: '>= 14.16.0'}

  color-convert@2.0.1:
    resolution: {integrity: sha512-RRECPsj7iu/xb5oKYcsFHSppFNnsj/52OVTRKb4zP5onXwVF3zVmmToNcOfGC+CRDpfK/U584fMg38ZHCaElKQ==}
    engines: {node: '>=7.0.0'}

  color-name@1.1.4:
    resolution: {integrity: sha512-dOy+3AuW3a2wNbZHIuMZpTcgjGuLU/uBL/ubcZF9OXbDo8ff4O8yVp5Bf0efS8uEoYo5q4Fx7dY9OgQGXgAsQA==}

  colyseus.js@0.15.27:
    resolution: {integrity: sha512-ppBsernWa2YG1zsPTIeb++AQtpLTwzvbUogiTVu3HhoL6KR1kLc07QPOYG+vSUFTG2D6NyLhKGflU31CTeOF0g==}
    engines: {node: '>= 12.x'}

  commander@2.20.3:
    resolution: {integrity: sha512-GpVkmM8vF2vQUkj2LvZmD35JxeJOLCwJ9cUkugyk2nuhbv3+mJvpLYYt+0+USMxE+oj+ey/lJEnhZw75x/OMcQ==}

  commander@4.1.1:
    resolution: {integrity: sha512-NOKm8xhkzAjzFx8B2v5OAHT+u5pRQc2UCa2Vq9jYL/31o2wi9mxBA7LIFs3sV5VSC49z6pEhfbMULvShKj26WA==}
    engines: {node: '>= 6'}

  concat-map@0.0.1:
    resolution: {integrity: sha512-/Srv4dswyQNBfohGpz9o6Yb3Gz3SrUDqBH5rTuhGR7ahtlbYKnVxw2bCFMRljaA7EXHaXZ8wsHdodFvbkhKmqg==}

  convert-source-map@2.0.0:
    resolution: {integrity: sha512-Kvp459HrV2FEJ1CAsi1Ku+MY3kasH19TFykTz2xWmMeq6bk2NU3XXvfJ+Q61m0xktWwt+1HSYf3JZsTms3aRJg==}

  cross-spawn@7.0.6:
    resolution: {integrity: sha512-uV2QOWP2nWzsy2aMp8aRibhi9dlzF5Hgh5SHaB9OiTGEyDTiJJyx0uy51QXdyWbtAHNua4XJzUKca3OzKUd3vA==}
    engines: {node: '>= 8'}

  cssesc@3.0.0:
    resolution: {integrity: sha512-/Tb/JcjK111nNScGob5MNtsntNM1aCNUDipB/TkwZFhyDrrE47SOx/18wF2bbjgc3ZzCSKW1T5nt5EbFoAz/Vg==}
    engines: {node: '>=4'}
    hasBin: true

  csstype@3.1.3:
    resolution: {integrity: sha512-M1uQkMl8rQK/szD0LNhtqxIPLpimGm8sOBwU7lLnCpSbTyY3yeU1Vc7l4KT5zT4s/yOxHH5O7tIuuLOCnLADRw==}

  debug@4.4.0:
    resolution: {integrity: sha512-6WTZ/IxCY/T6BALoZHaE4ctp9xm+Z5kY/pzYaCHRFeyVhojxlrm+46y68HA6hr0TcwEssoxNiDEUJQjfPZ/RYA==}
    engines: {node: '>=6.0'}
    peerDependencies:
      supports-color: '*'
    peerDependenciesMeta:
      supports-color:
        optional: true

  deep-is@0.1.4:
    resolution: {integrity: sha512-oIPzksmTg4/MriiaYGO+okXDT7ztn/w3Eptv/+gSIdMdKsJo0u4CfYNFJPy+4SKMuCqGw2wxnA+URMg3t8a/bQ==}

  detect-libc@1.0.3:
    resolution: {integrity: sha512-pGjwhsmsp4kL2RTz08wcOlGN83otlqHeD/Z5T8GXZB+/YcpQ/dgo+lbU8ZsGxV0HIvqqxo9l7mqYwyYMD9bKDg==}
    engines: {node: '>=0.10'}
    hasBin: true

  didyoumean@1.2.2:
    resolution: {integrity: sha512-gxtyfqMg7GKyhQmb056K7M3xszy/myH8w+B4RT+QXBQsvAOdc3XymqDDPHx1BgPgsdAA5SIifona89YtRATDzw==}

  dlv@1.1.3:
    resolution: {integrity: sha512-+HlytyjlPKnIG8XuRG8WvmBP8xs8P71y+SKKS6ZXWoEgLuePxtDoUEiH7WkdePWrQ5JBpE6aoVqfZfJUQkjXwA==}

  earcut@2.2.4:
    resolution: {integrity: sha512-/pjZsA1b4RPHbeWZQn66SWS8nZZWLQQ23oE3Eam7aroEFGEvwKAsJfZ9ytiEMycfzXWpca4FA9QIOehf7PocBQ==}

  eastasianwidth@0.2.0:
    resolution: {integrity: sha512-I88TYZWc9XiYHRQ4/3c5rjjfgkjhLyW2luGIheGERbNQ6OY7yTybanSpDXZa8y7VUP9YmDcYa+eyq4ca7iLqWA==}

  electron-to-chromium@1.5.109:
    resolution: {integrity: sha512-AidaH9JETVRr9DIPGfp1kAarm/W6hRJTPuCnkF+2MqhF4KaAgRIcBc8nvjk+YMXZhwfISof/7WG29eS4iGxQLQ==}

  emoji-regex@8.0.0:
    resolution: {integrity: sha512-MSjYzcWNOA0ewAHpz0MxpYFvwg6yjy1NG3xteoqz644VCo/RPgnr1/GGt+ic3iJTzQ8Eu3TdM14SawnVUmGE6A==}

  emoji-regex@9.2.2:
    resolution: {integrity: sha512-L18DaJsXSUk2+42pv8mLs5jJT2hqFkFE4j21wOmgbUqsZ2hL72NsUU785g9RXgo3s0ZNgVl42TiHp3ZtOv/Vyg==}

  esbuild@0.21.5:
    resolution: {integrity: sha512-mg3OPMV4hXywwpoDxu3Qda5xCKQi+vCTZq8S9J/EpkhB2HzKXq4SNFZE3+NK93JYxc8VMSep+lOUSC/RVKaBqw==}
    engines: {node: '>=12'}
    hasBin: true

  escalade@3.2.0:
    resolution: {integrity: sha512-WUj2qlxaQtO4g6Pq5c29GTcWGDyd8itL8zTlipgECz3JesAiiOKotd8JU6otB3PACgG6xkJUyVhboMS+bje/jA==}
    engines: {node: '>=6'}

  escape-string-regexp@4.0.0:
    resolution: {integrity: sha512-TtpcNJ3XAzx3Gq8sWRzJaVajRs0uVxA2YAkdb1jm2YkPz4G6egUFAyA3n5vtEIZefPk5Wa4UXbKuS5fKkJWdgA==}
    engines: {node: '>=10'}

  eslint-plugin-react-hooks@5.2.0:
    resolution: {integrity: sha512-+f15FfK64YQwZdJNELETdn5ibXEUQmW1DZL6KXhNnc2heoy/sg9VJJeT7n8TlMWouzWqSWavFkIhHyIbIAEapg==}
    engines: {node: '>=10'}
    peerDependencies:
      eslint: ^3.0.0 || ^4.0.0 || ^5.0.0 || ^6.0.0 || ^7.0.0 || ^8.0.0-0 || ^9.0.0

  eslint-plugin-react-refresh@0.4.19:
    resolution: {integrity: sha512-eyy8pcr/YxSYjBoqIFSrlbn9i/xvxUFa8CjzAYo9cFjgGXqq1hyjihcpZvxRLalpaWmueWR81xn7vuKmAFijDQ==}
    peerDependencies:
      eslint: '>=8.40'

  eslint-scope@8.2.0:
    resolution: {integrity: sha512-PHlWUfG6lvPc3yvP5A4PNyBL1W8fkDUccmI21JUu/+GKZBoH/W5u6usENXUrWFRsyoW5ACUjFGgAFQp5gUlb/A==}
    engines: {node: ^18.18.0 || ^20.9.0 || >=21.1.0}

  eslint-visitor-keys@3.4.3:
    resolution: {integrity: sha512-wpc+LXeiyiisxPlEkUzU6svyS1frIO3Mgxj1fdy7Pm8Ygzguax2N3Fa/D/ag1WqbOprdI+uY6wMUl8/a2G+iag==}
    engines: {node: ^12.22.0 || ^14.17.0 || >=16.0.0}

  eslint-visitor-keys@4.2.0:
    resolution: {integrity: sha512-UyLnSehNt62FFhSwjZlHmeokpRK59rcz29j+F1/aDgbkbRTk7wIc9XzdoasMUbRNKDM0qQt/+BJ4BrpFeABemw==}
    engines: {node: ^18.18.0 || ^20.9.0 || >=21.1.0}

  eslint@9.21.0:
    resolution: {integrity: sha512-KjeihdFqTPhOMXTt7StsDxriV4n66ueuF/jfPNC3j/lduHwr/ijDwJMsF+wyMJethgiKi5wniIE243vi07d3pg==}
    engines: {node: ^18.18.0 || ^20.9.0 || >=21.1.0}
    hasBin: true
    peerDependencies:
      jiti: '*'
    peerDependenciesMeta:
      jiti:
        optional: true

  espree@10.3.0:
    resolution: {integrity: sha512-0QYC8b24HWY8zjRnDTL6RiHfDbAWn63qb4LMj1Z4b076A4une81+z03Kg7l7mn/48PUTqoLptSXez8oknU8Clg==}
    engines: {node: ^18.18.0 || ^20.9.0 || >=21.1.0}

  esquery@1.6.0:
    resolution: {integrity: sha512-ca9pw9fomFcKPvFLXhBKUK90ZvGibiGOvRJNbjljY7s7uq/5YO4BOzcYtJqExdx99rF6aAcnRxHmcUHcz6sQsg==}
    engines: {node: '>=0.10'}

  esrecurse@4.3.0:
    resolution: {integrity: sha512-KmfKL3b6G+RXvP8N1vr3Tq1kL/oCFgn2NYXEtqP8/L3pKapUA4G8cFVaoF3SU323CD4XypR/ffioHmkti6/Tag==}
    engines: {node: '>=4.0'}

  estraverse@5.3.0:
    resolution: {integrity: sha512-MMdARuVEQziNTeJD8DgMqmhwR11BRQ/cBP+pLtYdSTnf3MIO8fFeiINEbX36ZdNlfU/7A9f3gUw49B3oQsvwBA==}
    engines: {node: '>=4.0'}

  esutils@2.0.3:
    resolution: {integrity: sha512-kVscqXk4OCp68SZ0dkgEKVi6/8ij300KBWTJq32P/dYeWTSwK41WyTxalN1eRmA5Z9UU/LX9D7FWSmV9SAYx6g==}
    engines: {node: '>=0.10.0'}

  eventemitter3@5.0.1:
    resolution: {integrity: sha512-GWkBvjiSZK87ELrYOSESUYeVIc9mvLLf/nXalMOS5dYrgZq9o5OVkbZAVM06CVxYsCwH9BDZFPlQTlPA1j4ahA==}

  fast-deep-equal@3.1.3:
    resolution: {integrity: sha512-f3qQ9oQy9j2AhBe/H9VC91wLmKBCCU/gDOnKNAYG5hswO7BLKj09Hc5HYNz9cGI++xlpDCIgDaitVs03ATR84Q==}

  fast-glob@3.3.3:
    resolution: {integrity: sha512-7MptL8U0cqcFdzIzwOTHoilX9x5BrNqye7Z/LuC7kCMRio1EMSyqRK3BEAUD7sXRq4iT4AzTVuZdhgQ2TCvYLg==}
    engines: {node: '>=8.6.0'}

  fast-json-stable-stringify@2.1.0:
    resolution: {integrity: sha512-lhd/wF+Lk98HZoTCtlVraHtfh5XYijIjalXck7saUtuanSDyLMxnHhSXEDJqHxD7msR8D0uCmqlkwjCV8xvwHw==}

  fast-levenshtein@2.0.6:
    resolution: {integrity: sha512-DCXu6Ifhqcks7TZKY3Hxp3y6qphY5SJZmrWMDrKcERSOXWQdMhU9Ig/PYrzyw/ul9jOIyh0N4M0tbC5hodg8dw==}

  fastq@1.19.1:
    resolution: {integrity: sha512-GwLTyxkCXjXbxqIhTsMI2Nui8huMPtnxg7krajPJAjnEG/iiOS7i+zCtWGZR9G0NBKbXKh6X9m9UIsYX/N6vvQ==}

  file-entry-cache@8.0.0:
    resolution: {integrity: sha512-XXTUwCvisa5oacNGRP9SfNtYBNAMi+RPwBFmblZEF7N7swHYQS6/Zfk7SRwx4D5j3CH211YNRco1DEMNVfZCnQ==}
    engines: {node: '>=16.0.0'}

  fill-range@7.1.1:
    resolution: {integrity: sha512-YsGpe3WHLK8ZYi4tWDg2Jy3ebRz2rXowDxnld4bkQB00cc/1Zw9AWnC0i9ztDJitivtQvaI9KaLyKrc+hBW0yg==}
    engines: {node: '>=8'}

  find-up@5.0.0:
    resolution: {integrity: sha512-78/PXT1wlLLDgTzDs7sjq9hzz0vXD+zn+7wypEe4fXQxCmdmqfGsEPQxmiCSQI3ajFV91bVSsvNtrJRiW6nGng==}
    engines: {node: '>=10'}

  flat-cache@4.0.1:
    resolution: {integrity: sha512-f7ccFPK3SXFHpx15UIGyRJ/FJQctuKZ0zVuN3frBo4HnK3cay9VEW0R6yPYFHC0AgqhukPzKjq22t5DmAyqGyw==}
    engines: {node: '>=16'}

  flatted@3.3.3:
    resolution: {integrity: sha512-GX+ysw4PBCz0PzosHDepZGANEuFCMLrnRTiEy9McGjmkCQYwRq4A/X786G/fjM/+OjsWSU1ZrY5qyARZmO/uwg==}

  foreground-child@3.3.1:
    resolution: {integrity: sha512-gIXjKqtFuWEgzFRJA9WCQeSJLZDjgJUOMCMzxtvFq/37KojM1BFGufqsCy0r4qSQmYLsZYMeyRqzIWOMup03sw==}
    engines: {node: '>=14'}

  fraction.js@4.3.7:
    resolution: {integrity: sha512-ZsDfxO51wGAXREY55a7la9LScWpwv9RxIrYABrlvOFBlH/ShPnrtsXeuUIfXKKOVicNxQ+o8JTbJvjS4M89yew==}

  fsevents@2.3.3:
    resolution: {integrity: sha512-5xoDfX+fL7faATnagmWPpbFtwh/R77WmMMqqHGS65C3vvB0YHrgF+B1YmZ3441tMj5n63k0212XNoJwzlhffQw==}
    engines: {node: ^8.16.0 || ^10.6.0 || >=11.0.0}
    os: [darwin]

  function-bind@1.1.2:
    resolution: {integrity: sha512-7XHNxH7qX9xG5mIwxkhumTox/MIRNcOgDrxWsMt2pAr23WHp6MrRlN7FBSFpCpr+oVO0F744iUgR82nJMfG2SA==}

  gensync@1.0.0-beta.2:
    resolution: {integrity: sha512-3hN7NaskYvMDLQY55gnW3NQ+mesEAepTqlg+VEbj7zzqEMBVNhzcGYYeqFo/TlYz6eQiFcp1HcsCZO+nGgS8zg==}
    engines: {node: '>=6.9.0'}

  gifuct-js@2.1.2:
    resolution: {integrity: sha512-rI2asw77u0mGgwhV3qA+OEgYqaDn5UNqgs+Bx0FGwSpuqfYn+Ir6RQY5ENNQ8SbIiG/m5gVa7CD5RriO4f4Lsg==}

  glob-parent@5.1.2:
    resolution: {integrity: sha512-AOIgSQCepiJYwP3ARnGx+5VnTu2HBYdzbGP45eLw1vr3zB3vZLeyed1sC9hnbcOc9/SrMyM5RPQrkGz4aS9Zow==}
    engines: {node: '>= 6'}

  glob-parent@6.0.2:
    resolution: {integrity: sha512-XxwI8EOhVQgWp6iDL+3b0r86f4d6AX6zSU55HfB4ydCEuXLXc5FcYeOu+nnGftS4TEju/11rt4KJPTMgbfmv4A==}
    engines: {node: '>=10.13.0'}

  glob@10.4.5:
    resolution: {integrity: sha512-7Bv8RF0k6xjo7d4A/PxYLbUCfb6c+Vpd2/mB2yRDlew7Jb5hEXiCD9ibfO7wpk8i4sevK6DFny9h7EYbM3/sHg==}
    hasBin: true

  globals@11.12.0:
    resolution: {integrity: sha512-WOBp/EEGUiIsJSp7wcv/y6MO+lV9UoncWqxuFfm8eBwzWNgyfBd6Gz+IeKQ9jCmyhoH99g15M3T+QaVHFjizVA==}
    engines: {node: '>=4'}

  globals@14.0.0:
    resolution: {integrity: sha512-oahGvuMGQlPw/ivIYBjVSrWAfWLBeku5tpPE2fOPLi+WHffIWbuh2tCjhyQhTBPMf5E9jDEH4FOmTYgYwbKwtQ==}
    engines: {node: '>=18'}

  globals@15.15.0:
    resolution: {integrity: sha512-7ACyT3wmyp3I61S4fG682L0VA2RGD9otkqGJIwNUMF1SWUombIIk+af1unuDYgMm082aHYwD+mzJvv9Iu8dsgg==}
    engines: {node: '>=18'}

  graphemer@1.4.0:
    resolution: {integrity: sha512-EtKwoO6kxCL9WO5xipiHTZlSzBm7WLT627TqC/uVRd0HKmq8NXyebnNYxDoBi7wt8eTWrUrKXCOVaFq9x1kgag==}

  has-flag@4.0.0:
    resolution: {integrity: sha512-EykJT/Q1KjTWctppgIAgfSO0tKVuZUjhgMr17kqTumMl6Afv3EISleU7qZUzoXDFTAHTDC4NOoG/ZxU3EvlMPQ==}
    engines: {node: '>=8'}

  hasown@2.0.2:
    resolution: {integrity: sha512-0hJU9SCPvmMzIBdZFqNPXWa6dqh7WdH0cII9y+CyS8rG3nL48Bclra9HmKhVVUHyPWNH5Y7xDwAB7bfgSjkUMQ==}
    engines: {node: '>= 0.4'}

  httpie@2.0.0-next.13:
    resolution: {integrity: sha512-KbKOnq8wt0hVEfteYCSnEsPgzaWxcVc4qZ4OaDU9mVOYLRo3XChjWs3MiuRgFu5y+4JDo7sDKdKzkAn1ljQYFA==}
    engines: {node: '>=10'}

  ignore@5.3.2:
    resolution: {integrity: sha512-hsBTNUqQTDwkWtcdYI2i06Y/nUBEsNEDJKjWdigLvegy8kDuJAS8uRlpkkcQpyEXL0Z/pjDy5HBmMjRCJ2gq+g==}
    engines: {node: '>= 4'}

  immutable@5.0.3:
    resolution: {integrity: sha512-P8IdPQHq3lA1xVeBRi5VPqUm5HDgKnx0Ru51wZz5mjxHr5n3RWhjIpOFU7ybkUxfB+5IToy+OLaHYDBIWsv+uw==}

  import-fresh@3.3.1:
    resolution: {integrity: sha512-TR3KfrTZTYLPB6jUjfx6MF9WcWrHL9su5TObK4ZkYgBdWKPOFoSoQIdEuTuR82pmtxH2spWG9h6etwfr1pLBqQ==}
    engines: {node: '>=6'}

  imurmurhash@0.1.4:
    resolution: {integrity: sha512-JmXMZ6wuvDmLiHEml9ykzqO6lwFbof0GG4IkcGaENdCRDDmMVnny7s5HsIgHCbaq0w2MyPhDqkhTUgS2LU2PHA==}
    engines: {node: '>=0.8.19'}

  is-binary-path@2.1.0:
    resolution: {integrity: sha512-ZMERYes6pDydyuGidse7OsHxtbI7WVeUEozgR/g7rd0xUimYNlvZRE/K2MgZTjWy725IfelLeVcEM97mmtRGXw==}
    engines: {node: '>=8'}

  is-core-module@2.16.1:
    resolution: {integrity: sha512-UfoeMA6fIJ8wTYFEUjelnaGI67v6+N7qXJEvQuIGa99l4xsCruSYOVSQ0uPANn4dAzm8lkYPaKLrrijLq7x23w==}
    engines: {node: '>= 0.4'}

  is-extglob@2.1.1:
    resolution: {integrity: sha512-SbKbANkN603Vi4jEZv49LeVJMn4yGwsbzZworEoyEiutsN3nJYdbO36zfhGJ6QEDpOZIFkDtnq5JRxmvl3jsoQ==}
    engines: {node: '>=0.10.0'}

  is-fullwidth-code-point@3.0.0:
    resolution: {integrity: sha512-zymm5+u+sCsSWyD9qNaejV3DFvhCKclKdizYaJUuHA83RLjb7nSuGnddCHGv0hk+KY7BMAlsWeK4Ueg6EV6XQg==}
    engines: {node: '>=8'}

  is-glob@4.0.3:
    resolution: {integrity: sha512-xelSayHH36ZgE7ZWhli7pW34hNbNl8Ojv5KVmkJD4hBdD3th8Tfk9vYasLM+mXWOZhFkgZfxhLSnrwRr4elSSg==}
    engines: {node: '>=0.10.0'}

  is-number@7.0.0:
    resolution: {integrity: sha512-41Cifkg6e8TylSpdtTpeLVMqvSBEVzTttHvERD741+pnZ8ANv0004MRL43QKPDlK9cGvNp6NZWZUBlbGXYxxng==}
    engines: {node: '>=0.12.0'}

  isexe@2.0.0:
    resolution: {integrity: sha512-RHxMLp9lnKHGHRng9QFhRCMbYAcVpn69smSGcq3f36xjgVVWThj4qqLbTLlq7Ssj8B+fIQ1EuCEGI2lKsyQeIw==}

  ismobilejs@1.1.1:
    resolution: {integrity: sha512-VaFW53yt8QO61k2WJui0dHf4SlL8lxBofUuUmwBo0ljPk0Drz2TiuDW4jo3wDcv41qy/SxrJ+VAzJ/qYqsmzRw==}

  jackspeak@3.4.3:
    resolution: {integrity: sha512-OGlZQpz2yfahA/Rd1Y8Cd9SIEsqvXkLVoSw/cgwhnhFMDbsQFeZYoJJ7bIZBS9BcamUW96asq/npPWugM+RQBw==}

  jiti@1.21.7:
    resolution: {integrity: sha512-/imKNG4EbWNrVjoNC/1H5/9GFy+tqjGBHCaSsN+P2RnPqjsLmv6UD3Ej+Kj8nBWaRAwyk7kK5ZUc+OEatnTR3A==}
    hasBin: true

  js-binary-schema-parser@2.0.3:
    resolution: {integrity: sha512-xezGJmOb4lk/M1ZZLTR/jaBHQ4gG/lqQnJqdIv4721DMggsa1bDVlHXNeHYogaIEHD9vCRv0fcL4hMA+Coarkg==}

  js-tokens@4.0.0:
    resolution: {integrity: sha512-RdJUflcE3cUzKiMqQgsCu06FPu9UdIJO0beYbPhHN4k6apgJtifcoCtT9bcxOpYBtpD2kCM6Sbzg4CausW/PKQ==}

  js-yaml@4.1.0:
    resolution: {integrity: sha512-wpxZs9NoxZaJESJGIZTyDEaYpl0FKSA+FB9aJiyemKhMwkxQg63h4T1KJgUGHpTqPDNRcmmYLugrRjJlBtWvRA==}
    hasBin: true

  jsesc@3.1.0:
    resolution: {integrity: sha512-/sM3dO2FOzXjKQhJuo0Q173wf2KOo8t4I8vHy6lF9poUp7bKT0/NHE8fPX23PwfhnykfqnC2xRxOnVw5XuGIaA==}
    engines: {node: '>=6'}
    hasBin: true

  json-buffer@3.0.1:
    resolution: {integrity: sha512-4bV5BfR2mqfQTJm+V5tPPdf+ZpuhiIvTuAB5g8kcrXOZpTT/QwwVRWBywX1ozr6lEuPdbHxwaJlm9G6mI2sfSQ==}

  json-schema-traverse@0.4.1:
    resolution: {integrity: sha512-xbbCH5dCYU5T8LcEhhuh7HJ88HXuW3qsI3Y0zOZFKfZEHcpWiHU/Jxzk629Brsab/mMiHQti9wMP+845RPe3Vg==}

  json-stable-stringify-without-jsonify@1.0.1:
    resolution: {integrity: sha512-Bdboy+l7tA3OGW6FjyFHWkP5LuByj1Tk33Ljyq0axyzdk9//JSi2u3fP1QSmd1KNwq6VOKYGlAu87CisVir6Pw==}

  json5@2.2.3:
    resolution: {integrity: sha512-XmOWe7eyHYH14cLdVPoyg+GOH3rYX++KpzrylJwSW98t3Nk+U8XOl8FWKOgwtzdb8lXGf6zYwDUzeHMWfxasyg==}
    engines: {node: '>=6'}
    hasBin: true

  keyv@4.5.4:
    resolution: {integrity: sha512-oxVHkHR/EJf2CNXnWxRLW6mg7JyCCUcG0DtEGmL2ctUo1PNTin1PUil+r/+4r5MpVgC/fn1kjsx7mjSujKqIpw==}

  levn@0.4.1:
    resolution: {integrity: sha512-+bT2uH4E5LGE7h/n3evcS/sQlJXCpIp6ym8OWJ5eV6+67Dsql/LaaT7qJBAt2rzfoa/5QBGBhxDix1dMt2kQKQ==}
    engines: {node: '>= 0.8.0'}

  lilconfig@3.1.3:
    resolution: {integrity: sha512-/vlFKAoH5Cgt3Ie+JLhRbwOsCQePABiU3tJ1egGvyQ+33R/vcwM2Zl2QR/LzjsBeItPt3oSVXapn+m4nQDvpzw==}
    engines: {node: '>=14'}

  lines-and-columns@1.2.4:
    resolution: {integrity: sha512-7ylylesZQ/PV29jhEDl3Ufjo6ZX7gCqJr5F7PKrqc93v7fzSymt1BpwEU8nAUXs8qzzvqhbjhK5QZg6Mt/HkBg==}

  locate-path@6.0.0:
    resolution: {integrity: sha512-iPZK6eYjbxRu3uB4/WZ3EsEIMJFMqAoopl3R+zuq0UjcAm/MO6KCweDgPfP3elTztoKP3KtnVHxTn2NHBSDVUw==}
    engines: {node: '>=10'}

  lodash.merge@4.6.2:
    resolution: {integrity: sha512-0KpjqXRVvrYyCsX1swR/XTK0va6VQkQM6MNo7PqW77ByjAhoARA8EfrP1N4+KlKj8YS0ZUCtRT/YUuhyYDujIQ==}

  loose-envify@1.4.0:
    resolution: {integrity: sha512-lyuxPGr/Wfhrlem2CL/UcnUc1zcqKAImBDzukY7Y5F/yQiNdko6+fRLevlw1HgMySw7f611UIY408EtxRSoK3Q==}
    hasBin: true

  lru-cache@10.4.3:
    resolution: {integrity: sha512-JNAzZcXrCt42VGLuYz0zfAzDfAvJWW6AfYlDBQyDV5DClI2m5sAmK+OIO7s59XfsRsWHp02jAJrRadPRGTt6SQ==}

  lru-cache@5.1.1:
    resolution: {integrity: sha512-KpNARQA3Iwv+jTA0utUVVbrh+Jlrr1Fv0e56GGzAFOXN7dk/FviaDW8LHmK52DlcH4WP2n6gI8vN1aesBFgo9w==}

  matter-js@0.20.0:
    resolution: {integrity: sha512-iC9fYR7zVT3HppNnsFsp9XOoQdQN2tUyfaKg4CHLH8bN+j6GT4Gw7IH2rP0tflAebrHFw730RR3DkVSZRX8hwA==}

  merge2@1.4.1:
    resolution: {integrity: sha512-8q7VEgMJW4J8tcfVPy8g09NcQwZdbwFEqhe/WZkoIzjn/3TGDwtOCYtXGxA3O8tPzpczCCDgv+P2P5y00ZJOOg==}
    engines: {node: '>= 8'}

  micromatch@4.0.8:
    resolution: {integrity: sha512-PXwfBhYu0hBCPw8Dn0E+WDYb7af3dSLVWKi3HGv84IdF4TyFoC0ysxFd0Goxw7nSv4T/PzEJQxsYsEiFCKo2BA==}
    engines: {node: '>=8.6'}

  minimatch@3.1.2:
    resolution: {integrity: sha512-J7p63hRiAjw1NDEww1W7i37+ByIrOWO5XQQAzZ3VOcL0PNybwpfmV/N05zFAzwQ9USyEcX6t3UO+K5aqBQOIHw==}

  minimatch@9.0.5:
    resolution: {integrity: sha512-G6T0ZX48xgozx7587koeX9Ys2NYy6Gmv//P89sEte9V9whIapMNF4idKxnW2QtCcLiTWlb/wfCabAtAFWhhBow==}
    engines: {node: '>=16 || 14 >=14.17'}

  minipass@7.1.2:
    resolution: {integrity: sha512-qOOzS1cBTWYF4BH8fVePDBOO9iptMnGUEZwNc/cMWnTV2nVLZ7VoNWEPHkYczZA0pdoA7dl6e7FL659nX9S2aw==}
    engines: {node: '>=16 || 14 >=14.17'}

  ms@2.1.3:
    resolution: {integrity: sha512-6FlzubTLZG3J2a/NVCAleEhjzq5oxgHyaCU9yYXvcLsvoVaHJq/s5xXI6/XXP6tz7R9xAOtHnSO/tXtF3WRTlA==}

  mz@2.7.0:
    resolution: {integrity: sha512-z81GNO7nnYMEhrGh9LeymoE4+Yr0Wn5McHIZMK5cfQCl+NDX08sCZgUc9/6MHni9IWuFLm1Z3HTCXu2z9fN62Q==}

  nanoid@3.3.8:
    resolution: {integrity: sha512-WNLf5Sd8oZxOm+TzppcYk8gVOgP+l58xNy58D0nbUnOxOWRWvlcCV4kUF7ltmI6PsrLl/BgKEyS4mqsGChFN0w==}
    engines: {node: ^10 || ^12 || ^13.7 || ^14 || >=15.0.1}
    hasBin: true

  natural-compare@1.4.0:
    resolution: {integrity: sha512-OWND8ei3VtNC9h7V60qff3SVobHr996CTwgxubgyQYEpg290h9J0buyECNNJexkFm5sOajh5G116RYA1c8ZMSw==}

  node-addon-api@7.1.1:
    resolution: {integrity: sha512-5m3bsyrjFWE1xf7nz7YXdN4udnVtXK6/Yfgn5qnahL6bCkf2yKt4k3nuTKAtT4r3IG8JNR2ncsIMdZuAzJjHQQ==}

  node-releases@2.0.19:
    resolution: {integrity: sha512-xxOWJsBKtzAq7DY0J+DTzuz58K8e7sJbdgwkbMWQe8UYB6ekmsQ45q0M/tJDsGaZmbC+l7n57UV8Hl5tHxO9uw==}

  normalize-path@3.0.0:
    resolution: {integrity: sha512-6eZs5Ls3WtCisHWp9S2GUy8dqkpGi4BVSz3GaqiE6ezub0512ESztXUwUB6C6IKbQkY2Pnb/mD4WYojCRwcwLA==}
    engines: {node: '>=0.10.0'}

  normalize-range@0.1.2:
    resolution: {integrity: sha512-bdok/XvKII3nUpklnV6P2hxtMNrCboOjAcyBuQnWEhO665FwrSNRxU+AqpsyvO6LgGYPspN+lu5CLtw4jPRKNA==}
    engines: {node: '>=0.10.0'}

  object-assign@4.1.1:
    resolution: {integrity: sha512-rJgTQnkUnH1sFw8yT6VSU3zD3sWmu6sZhIseY8VX+GRu3P6F7Fu+JNDoXfklElbLJSnc3FUQHVe4cU5hj+BcUg==}
    engines: {node: '>=0.10.0'}

  object-hash@3.0.0:
    resolution: {integrity: sha512-RSn9F68PjH9HqtltsSnqYC1XXoWe9Bju5+213R98cNGttag9q9yAOTzdbsqvIa7aNm5WffBZFpWYr2aWrklWAw==}
    engines: {node: '>= 6'}

  optionator@0.9.4:
    resolution: {integrity: sha512-6IpQ7mKUxRcZNLIObR0hz7lxsapSSIYNZJwXPGeF0mTVqGKFIXj1DQcMoT22S3ROcLyY/rz0PWaWZ9ayWmad9g==}
    engines: {node: '>= 0.8.0'}

  p-limit@3.1.0:
    resolution: {integrity: sha512-TYOanM3wGwNGsZN2cVTYPArw454xnXj5qmWF1bEoAc4+cU/ol7GVh7odevjp1FNHduHc3KZMcFduxU5Xc6uJRQ==}
    engines: {node: '>=10'}

  p-locate@5.0.0:
    resolution: {integrity: sha512-LaNjtRWUBY++zB5nE/NwcaoMylSPk+S+ZHNB1TzdbMJMny6dynpAGt7X/tl/QYq3TIeE6nxHppbo2LGymrG5Pw==}
    engines: {node: '>=10'}

  package-json-from-dist@1.0.1:
    resolution: {integrity: sha512-UEZIS3/by4OC8vL3P2dTXRETpebLI2NiI5vIrjaD/5UtrkFX/tNbwjTSRAGC/+7CAo2pIcBaRgWmcBBHcsaCIw==}

  parent-module@1.0.1:
    resolution: {integrity: sha512-GQ2EWRpQV8/o+Aw8YqtfZZPfNRWZYkbidE9k5rpl/hC3vtHHBfGm2Ifi6qWV+coDGkrUKZAxE3Lot5kcsRlh+g==}
    engines: {node: '>=6'}

  parse-svg-path@0.1.2:
    resolution: {integrity: sha512-JyPSBnkTJ0AI8GGJLfMXvKq42cj5c006fnLz6fXy6zfoVjJizi8BNTpu8on8ziI1cKy9d9DGNuY17Ce7wuejpQ==}

  path-exists@4.0.0:
    resolution: {integrity: sha512-ak9Qy5Q7jYb2Wwcey5Fpvg2KoAc/ZIhLSLOSBmRmygPsGwkVVt0fZa0qrtMz+m6tJTAHfZQ8FnmB4MG4LWy7/w==}
    engines: {node: '>=8'}

  path-key@3.1.1:
    resolution: {integrity: sha512-ojmeN0qd+y0jszEtoY48r0Peq5dwMEkIlCOu6Q5f41lfkswXuKtYrhgoTpLnyIcHm24Uhqx+5Tqm2InSwLhE6Q==}
    engines: {node: '>=8'}

  path-parse@1.0.7:
    resolution: {integrity: sha512-LDJzPVEEEPR+y48z93A0Ed0yXb8pAByGWo/k5YYdYgpY2/2EsOsksJrq7lOHxryrVOn1ejG6oAp8ahvOIQD8sw==}

  path-scurry@1.11.1:
    resolution: {integrity: sha512-Xa4Nw17FS9ApQFJ9umLiJS4orGjm7ZzwUrwamcGQuHSzDyth9boKDaycYdDcZDuqYATXw4HFXgaqWTctW/v1HA==}
    engines: {node: '>=16 || 14 >=14.18'}

  picocolors@1.1.1:
    resolution: {integrity: sha512-xceH2snhtb5M9liqDsmEw56le376mTZkEX/jEb/RxNFyegNul7eNslCXP9FDj/Lcu0X8KEyMceP2ntpaHrDEVA==}

  picomatch@2.3.1:
    resolution: {integrity: sha512-JU3teHTNjmE2VCGFzuY8EXzCDVwEqB2a8fsIvwaStHhAWJEeVd1o1QD80CU6+ZdEXXSLbSsuLwJjkCBWqRQUVA==}
    engines: {node: '>=8.6'}

  pify@2.3.0:
    resolution: {integrity: sha512-udgsAY+fTnvv7kI7aaxbqwWNb0AHiB0qBO89PZKPkoTmGOgdbrHDKD+0B2X4uTfJ/FT1R09r9gTsjUjNJotuog==}
    engines: {node: '>=0.10.0'}

  pirates@4.0.6:
    resolution: {integrity: sha512-saLsH7WeYYPiD25LDuLRRY/i+6HaPYr6G1OUlN39otzkSTxKnubR9RTxS3/Kk50s1g2JTgFwWQDQyplC5/SHZg==}
    engines: {node: '>= 6'}

  pixi.js@8.8.1:
    resolution: {integrity: sha512-Zmox3Vy52Kl6X/uxknKlxJWPVEFiP63nsX8soqB4butTkIOK3y7c9C204wcDfAgkwO1OlwYxscWtHv+ef4gqgA==}

  postcss-import@15.1.0:
    resolution: {integrity: sha512-hpr+J05B2FVYUAXHeK1YyI267J/dDDhMU6B6civm8hSY1jYJnBXxzKDKDswzJmtLHryrjhnDjqqp/49t8FALew==}
    engines: {node: '>=14.0.0'}
    peerDependencies:
      postcss: ^8.0.0

  postcss-js@4.0.1:
    resolution: {integrity: sha512-dDLF8pEO191hJMtlHFPRa8xsizHaM82MLfNkUHdUtVEV3tgTp5oj+8qbEqYM57SLfc74KSbw//4SeJma2LRVIw==}
    engines: {node: ^12 || ^14 || >= 16}
    peerDependencies:
      postcss: ^8.4.21

  postcss-load-config@4.0.2:
    resolution: {integrity: sha512-bSVhyJGL00wMVoPUzAVAnbEoWyqRxkjv64tUl427SKnPrENtq6hJwUojroMz2VB+Q1edmi4IfrAPpami5VVgMQ==}
    engines: {node: '>= 14'}
    peerDependencies:
      postcss: '>=8.0.9'
      ts-node: '>=9.0.0'
    peerDependenciesMeta:
      postcss:
        optional: true
      ts-node:
        optional: true

  postcss-nested@6.2.0:
    resolution: {integrity: sha512-HQbt28KulC5AJzG+cZtj9kvKB93CFCdLvog1WFLf1D+xmMvPGlBstkpTEZfK5+AN9hfJocyBFCNiqyS48bpgzQ==}
    engines: {node: '>=12.0'}
    peerDependencies:
      postcss: ^8.2.14

  postcss-selector-parser@6.1.2:
    resolution: {integrity: sha512-Q8qQfPiZ+THO/3ZrOrO0cJJKfpYCagtMUkXbnEfmgUjwXg6z/WBeOyS9APBBPCTSiDV+s4SwQGu8yFsiMRIudg==}
    engines: {node: '>=4'}

  postcss-value-parser@4.2.0:
    resolution: {integrity: sha512-1NNCs6uurfkVbeXG4S8JFT9t19m45ICnif8zWLd5oPSZ50QnwMfK+H3jv408d4jw/7Bttv5axS5IiHoLaVNHeQ==}

  postcss@8.5.3:
    resolution: {integrity: sha512-dle9A3yYxlBSrt8Fu+IpjGT8SY8hN0mlaA6GY8t0P5PjIOZemULz/E2Bnm/2dcUOena75OTNkHI76uZBNUUq3A==}
    engines: {node: ^10 || ^12 || >=14}

  prelude-ls@1.2.1:
    resolution: {integrity: sha512-vkcDPrRZo1QZLbn5RLGPpg/WmIQ65qoWWhcGKf/b5eplkkarX0m9z8ppCat4mlOqUsWpyNuYgO3VRyrYHSzX5g==}
    engines: {node: '>= 0.8.0'}

  punycode@2.3.1:
    resolution: {integrity: sha512-vYt7UD1U9Wg6138shLtLOvdAu+8DsC/ilFtEVHcH+wydcSpNE20AfSOduf6MkRFahL5FY7X1oU7nKVZFtfq8Fg==}
    engines: {node: '>=6'}

  queue-microtask@1.2.3:
    resolution: {integrity: sha512-NuaNSa6flKT5JaSYQzJok04JzTL1CA6aGhv5rfLW3PgqA+M2ChpZQnAC8h8i4ZFkBS8X5RqkDBHA7r4hej3K9A==}

  react-dom@18.3.1:
    resolution: {integrity: sha512-5m4nQKp+rZRb09LNH59GM4BxTh9251/ylbKIbpe7TpGxfJ+9kv6BLkLBXIjjspbgbnIBNqlI23tRnTWT0snUIw==}
    peerDependencies:
      react: ^18.3.1

  react-refresh@0.14.2:
    resolution: {integrity: sha512-jCvmsr+1IUSMUyzOkRcvnVbX3ZYC6g9TDrDbFuFmRDq7PD4yaGbLKNQL6k2jnArV8hjYxh7hVhAZB6s9HDGpZA==}
    engines: {node: '>=0.10.0'}

  react-router-dom@6.30.0:
    resolution: {integrity: sha512-x30B78HV5tFk8ex0ITwzC9TTZMua4jGyA9IUlH1JLQYQTFyxr/ZxwOJq7evg1JX1qGVUcvhsmQSKdPncQrjTgA==}
    engines: {node: '>=14.0.0'}
    peerDependencies:
      react: '>=16.8'
      react-dom: '>=16.8'

  react-router@6.30.0:
    resolution: {integrity: sha512-D3X8FyH9nBcTSHGdEKurK7r8OYE1kKFn3d/CF+CoxbSHkxU7o37+Uh7eAHRXr6k2tSExXYO++07PeXJtA/dEhQ==}
    engines: {node: '>=14.0.0'}
    peerDependencies:
      react: '>=16.8'

  react@18.3.1:
    resolution: {integrity: sha512-wS+hAgJShR0KhEvPJArfuPVN1+Hz1t0Y6n5jLrGQbkb4urgPE/0Rve+1kMB1v/oWgHgm4WIcV+i7F2pTVj+2iQ==}
    engines: {node: '>=0.10.0'}

  read-cache@1.0.0:
    resolution: {integrity: sha512-Owdv/Ft7IjOgm/i0xvNDZ1LrRANRfew4b2prF3OWMQLxLfu3bS8FVhCsrSCMK4lR56Y9ya+AThoTpDCTxCmpRA==}

  readdirp@3.6.0:
    resolution: {integrity: sha512-hOS089on8RduqdbhvQ5Z37A0ESjsqz6qnRcffsMU3495FuTdqSm+7bhJ29JvIOsBDEEnan5DPu9t3To9VRlMzA==}
    engines: {node: '>=8.10.0'}

  readdirp@4.1.2:
    resolution: {integrity: sha512-GDhwkLfywWL2s6vEjyhri+eXmfH6j1L7JE27WhqLeYzoh/A3DBaYGEj2H/HFZCn/kMfim73FXxEJTw06WtxQwg==}
    engines: {node: '>= 14.18.0'}

  resolve-from@4.0.0:
    resolution: {integrity: sha512-pb/MYmXstAkysRFx8piNI1tGFNQIFA3vkE3Gq4EuA1dF6gHp/+vgZqsCGJapvy8N3Q+4o7FwvquPJcnZ7RYy4g==}
    engines: {node: '>=4'}

  resolve@1.22.10:
    resolution: {integrity: sha512-NPRy+/ncIMeDlTAsuqwKIiferiawhefFJtkNSW0qZJEqMEb+qBt/77B/jGeeek+F0uOeN05CDa6HXbbIgtVX4w==}
    engines: {node: '>= 0.4'}
    hasBin: true

  reusify@1.1.0:
    resolution: {integrity: sha512-g6QUff04oZpHs0eG5p83rFLhHeV00ug/Yf9nZM6fLeUrPguBTkTQOdpAWWspMh55TZfVQDPaN3NQJfbVRAxdIw==}
    engines: {iojs: '>=1.0.0', node: '>=0.10.0'}

<<<<<<< HEAD
  rollup@4.34.8:
    resolution: {integrity: sha512-489gTVMzAYdiZHFVA/ig/iYFllCcWFHMvUHI1rpFmkoUtRlQxqh6/yiNqnYibjMZ2b/+FUQwldG+aLsEt6bglQ==}
=======
  rollup@4.34.9:
    resolution: {integrity: sha512-nF5XYqWWp9hx/LrpC8sZvvvmq0TeTjQgaZHYmAgwysT9nh8sWnZhBnM8ZyVbbJFIQBLwHDNoMqsBZBbUo4U8sQ==}
>>>>>>> 69b5c68b
    engines: {node: '>=18.0.0', npm: '>=8.0.0'}
    hasBin: true

  run-parallel@1.2.0:
    resolution: {integrity: sha512-5l4VyZR86LZ/lDxZTR6jqL8AFE2S0IFLMP26AbjsLVADxHdhB/c0GUsH+y39UfCi3dzz8OlQuPmnaJOMoDHQBA==}

  sass@1.85.1:
    resolution: {integrity: sha512-Uk8WpxM5v+0cMR0XjX9KfRIacmSG86RH4DCCZjLU2rFh5tyutt9siAXJ7G+YfxQ99Q6wrRMbMlVl6KqUms71ag==}
    engines: {node: '>=14.0.0'}
    hasBin: true

  scheduler@0.23.2:
    resolution: {integrity: sha512-UOShsPwz7NrMUqhR6t0hWjFduvOzbtv7toDH1/hIrfRNIDBnnBWd0CwJTGvTpngVlmwGCdP9/Zl/tVrDqcuYzQ==}

  semver@6.3.1:
    resolution: {integrity: sha512-BR7VvDCVHO+q2xBEWskxS6DJE1qRnb7DxzUrogb71CWoSficBxYsiAGd+Kl0mmq/MprG9yArRkyrQxTO6XjMzA==}
    hasBin: true

  semver@7.7.1:
    resolution: {integrity: sha512-hlq8tAfn0m/61p4BVRcPzIGr6LKiMwo4VM6dGi6pt4qcRkmNzTcWq6eCEjEh+qXjkMDvPlOFFSGwQjoEa6gyMA==}
    engines: {node: '>=10'}
    hasBin: true

  shebang-command@2.0.0:
    resolution: {integrity: sha512-kHxr2zZpYtdmrN1qDjrrX/Z1rR1kG8Dx+gkpK1G4eXmvXswmcE1hTWBWYUzlraYw1/yZp6YuDY77YtvbN0dmDA==}
    engines: {node: '>=8'}

  shebang-regex@3.0.0:
    resolution: {integrity: sha512-7++dFhtcx3353uBaq8DDR4NuxBetBzC7ZQOhmTQInHEd6bSrXdiEyzCvG07Z44UYdLShWUyXt5M/yhz8ekcb1A==}
    engines: {node: '>=8'}

  signal-exit@4.1.0:
    resolution: {integrity: sha512-bzyZ1e88w9O1iNJbKnOlvYTrWPDl46O1bG0D3XInv+9tkPrxrN8jUUTiFlDkkmKWgn1M6CfIA13SuGqOa9Korw==}
    engines: {node: '>=14'}

  source-map-js@1.2.1:
    resolution: {integrity: sha512-UXWMKhLOwVKb728IUtQPXxfYU+usdybtUrK/8uGE8CQMvrhOpwvzDBwj0QhSL7MQc7vIsISBG8VQ8+IDQxpfQA==}
    engines: {node: '>=0.10.0'}

  source-map-support@0.5.21:
    resolution: {integrity: sha512-uBHU3L3czsIyYXKX88fdrGovxdSCoTGDRZ6SYXtSRxLZUzHg5P/66Ht6uoUlHu9EZod+inXhKo3qQgwXUT/y1w==}

  source-map@0.6.1:
    resolution: {integrity: sha512-UjgapumWlbMhkBgzT7Ykc5YXUT46F0iKu8SGXq0bcwP5dz/h0Plj6enJqjz1Zbq2l5WaqYnrVbwWOWMyF3F47g==}
    engines: {node: '>=0.10.0'}

  string-width@4.2.3:
    resolution: {integrity: sha512-wKyQRQpjJ0sIp62ErSZdGsjMJWsap5oRNihHhu6G7JVO/9jIB6UyevL+tXuOqrng8j/cxKTWyWUwvSTriiZz/g==}
    engines: {node: '>=8'}

  string-width@5.1.2:
    resolution: {integrity: sha512-HnLOCR3vjcY8beoNLtcjZ5/nxn2afmME6lhrDrebokqMap+XbeW8n9TXpPDOqdGK5qcI3oT0GKTW6wC7EMiVqA==}
    engines: {node: '>=12'}

  strip-ansi@6.0.1:
    resolution: {integrity: sha512-Y38VPSHcqkFrCpFnQ9vuSXmquuv5oXOKpGeT6aGrr3o3Gc9AlVa6JBfUSOCnbxGGZF+/0ooI7KrPuUSztUdU5A==}
    engines: {node: '>=8'}

  strip-ansi@7.1.0:
    resolution: {integrity: sha512-iq6eVVI64nQQTRYq2KtEg2d2uU7LElhTJwsH4YzIHZshxlgZms/wIc4VoDQTlG/IvVIrBKG06CrZnp0qv7hkcQ==}
    engines: {node: '>=12'}

  strip-json-comments@3.1.1:
    resolution: {integrity: sha512-6fPc+R4ihwqP6N/aIv2f1gMH8lOVtWQHoqC4yK6oSDVVocumAsfCqjkXnqiYMhmMwS/mEHLp7Vehlt3ql6lEig==}
    engines: {node: '>=8'}

  sucrase@3.35.0:
    resolution: {integrity: sha512-8EbVDiu9iN/nESwxeSxDKe0dunta1GOlHufmSSXxMD2z2/tMZpDMpvXQGsc+ajGo8y2uYUmixaSRUc/QPoQ0GA==}
    engines: {node: '>=16 || 14 >=14.17'}
    hasBin: true

  supports-color@7.2.0:
    resolution: {integrity: sha512-qpCAvRl9stuOHveKsn7HncJRvv501qIacKzQlO/+Lwxc9+0q2wLyv4Dfvt80/DPn2pqOBsJdDiogXGR9+OvwRw==}
    engines: {node: '>=8'}

  supports-preserve-symlinks-flag@1.0.0:
    resolution: {integrity: sha512-ot0WnXS9fgdkgIcePe6RHNk1WA8+muPa6cSjeR3V8K27q9BB1rTE3R1p7Hv0z1ZyAc8s6Vvv8DIyWf681MAt0w==}
    engines: {node: '>= 0.4'}

  tailwindcss@3.4.17:
    resolution: {integrity: sha512-w33E2aCvSDP0tW9RZuNXadXlkHXqFzSkQew/aIa2i/Sj8fThxwovwlXHSPXTbAHwEIhBFXAedUhP2tueAKP8Og==}
    engines: {node: '>=14.0.0'}
    hasBin: true

  terser@5.39.0:
    resolution: {integrity: sha512-LBAhFyLho16harJoWMg/nZsQYgTrg5jXOn2nCYjRUcZZEdE3qa2zb8QEDRUGVZBW4rlazf2fxkg8tztybTaqWw==}
    engines: {node: '>=10'}
    hasBin: true

  thenify-all@1.6.0:
    resolution: {integrity: sha512-RNxQH/qI8/t3thXJDwcstUO4zeqo64+Uy/+sNVRBx4Xn2OX+OZ9oP+iJnNFqplFra2ZUVeKCSa2oVWi3T4uVmA==}
    engines: {node: '>=0.8'}

  thenify@3.3.1:
    resolution: {integrity: sha512-RVZSIV5IG10Hk3enotrhvz0T9em6cyHBLkH/YAZuKqd8hRkKhSfCGIcP2KUY0EPxndzANBmNllzWPwak+bheSw==}

  throttle-debounce@5.0.2:
    resolution: {integrity: sha512-B71/4oyj61iNH0KeCamLuE2rmKuTO5byTOSVwECM5FA7TiAiAW+UqTKZ9ERueC4qvgSttUhdmq1mXC3kJqGX7A==}
    engines: {node: '>=12.22'}

  to-regex-range@5.0.1:
    resolution: {integrity: sha512-65P7iz6X5yEr1cwcgvQxbbIw7Uk3gOy5dIdtZ4rDveLqhrdJP+Li/Hx6tyK0NEb+2GCyneCMJiGqrADCSNk8sQ==}
    engines: {node: '>=8.0'}

  ts-api-utils@2.0.1:
    resolution: {integrity: sha512-dnlgjFSVetynI8nzgJ+qF62efpglpWRk8isUEWZGWlJYySCTD6aKvbUDu+zbPeDakk3bg5H4XpitHukgfL1m9w==}
    engines: {node: '>=18.12'}
    peerDependencies:
      typescript: '>=4.8.4'

  ts-interface-checker@0.1.13:
    resolution: {integrity: sha512-Y/arvbn+rrz3JCKl9C4kVNfTfSm2/mEp5FSz5EsZSANGPSlQrpRI5M4PKF+mJnE52jOO90PnPSc3Ur3bTQw0gA==}

  tslib@2.8.1:
    resolution: {integrity: sha512-oJFu94HQb+KVduSUQL7wnpmqnfmLsOA/nAh6b6EH0wCEoK0/mPeXU6c3wKDV83MkOuHPRHtSXKKU99IBazS/2w==}

  type-check@0.4.0:
    resolution: {integrity: sha512-XleUoc9uwGXqjWwXaUTZAmzMcFZ5858QA2vvx1Ur5xIcixXIP+8LnFDgRplU30us6teqdlskFfu+ae4K79Ooew==}
    engines: {node: '>= 0.8.0'}

  typescript-eslint@8.25.0:
    resolution: {integrity: sha512-TxRdQQLH4g7JkoFlYG3caW5v1S6kEkz8rqt80iQJZUYPq1zD1Ra7HfQBJJ88ABRaMvHAXnwRvRB4V+6sQ9xN5Q==}
    engines: {node: ^18.18.0 || ^20.9.0 || >=21.1.0}
    peerDependencies:
      eslint: ^8.57.0 || ^9.0.0
      typescript: '>=4.8.4 <5.8.0'

  typescript@5.8.2:
    resolution: {integrity: sha512-aJn6wq13/afZp/jT9QZmwEjDqqvSGp1VT5GVg+f/t6/oVyrgXM6BY1h9BRh/O5p3PlUPAe+WuiEZOmb/49RqoQ==}
    engines: {node: '>=14.17'}
    hasBin: true

  undici-types@6.20.0:
    resolution: {integrity: sha512-Ny6QZ2Nju20vw1SRHe3d9jVu6gJ+4e3+MMpqu7pqE5HT6WsTSlce++GQmK5UXS8mzV8DSYHrQH+Xrf2jVcuKNg==}

  update-browserslist-db@1.1.3:
    resolution: {integrity: sha512-UxhIZQ+QInVdunkDAaiazvvT/+fXL5Osr0JZlJulepYu6Jd7qJtDZjlur0emRlT71EN3ScPoE7gvsuIKKNavKw==}
    hasBin: true
    peerDependencies:
      browserslist: '>= 4.21.0'

  uri-js@4.4.1:
    resolution: {integrity: sha512-7rKUyy33Q1yc98pQ1DAmLtwX109F7TIfWlW1Ydo8Wl1ii1SeHieeh0HHfPeL2fMXK6z0s8ecKs9frCuLJvndBg==}

  util-deprecate@1.0.2:
    resolution: {integrity: sha512-EPD5q1uXyFxJpCrLnCc1nHnq3gOa6DZBocAIiI2TaSCA7VCJ1UJDMagCzIkXNsUYfD1daK//LTEQ8xiIbrHtcw==}

  vite@5.4.14:
    resolution: {integrity: sha512-EK5cY7Q1D8JNhSaPKVK4pwBFvaTmZxEnoKXLG/U9gmdDcihQGNzFlgIvaxezFR4glP1LsuiedwMBqCXH3wZccA==}
    engines: {node: ^18.0.0 || >=20.0.0}
    hasBin: true
    peerDependencies:
      '@types/node': ^18.0.0 || >=20.0.0
      less: '*'
      lightningcss: ^1.21.0
      sass: '*'
      sass-embedded: '*'
      stylus: '*'
      sugarss: '*'
      terser: ^5.4.0
    peerDependenciesMeta:
      '@types/node':
        optional: true
      less:
        optional: true
      lightningcss:
        optional: true
      sass:
        optional: true
      sass-embedded:
        optional: true
      stylus:
        optional: true
      sugarss:
        optional: true
      terser:
        optional: true

  which@2.0.2:
    resolution: {integrity: sha512-BLI3Tl1TW3Pvl70l3yq3Y64i+awpwXqsGBYWkkqMtnbXgrMD+yj7rhW0kuEDxzJaYXGjEW5ogapKNMEKNMjibA==}
    engines: {node: '>= 8'}
    hasBin: true

  word-wrap@1.2.5:
    resolution: {integrity: sha512-BN22B5eaMMI9UMtjrGd5g5eCYPpCPDUy0FJXbYsaT5zYxjFOckS53SQDE3pWkVoWpHXVb3BrYcEN4Twa55B5cA==}
    engines: {node: '>=0.10.0'}

  wrap-ansi@7.0.0:
    resolution: {integrity: sha512-YVGIj2kamLSTxw6NsZjoBxfSwsn0ycdesmc4p+Q21c5zPuZ1pl+NfxVdxPtdHvmNVOQ6XSYG4AUtyt/Fi7D16Q==}
    engines: {node: '>=10'}

  wrap-ansi@8.1.0:
    resolution: {integrity: sha512-si7QWI6zUMq56bESFvagtmzMdGOtoxfR+Sez11Mobfc7tm+VkUckk9bW2UeffTGVUbOksxmSw0AA2gs8g71NCQ==}
    engines: {node: '>=12'}

  ws@8.18.1:
    resolution: {integrity: sha512-RKW2aJZMXeMxVpnZ6bck+RswznaxmzdULiBr6KY7XkTnW8uvt0iT9H5DkHUChXrc+uurzwa0rVI16n/Xzjdz1w==}
    engines: {node: '>=10.0.0'}
    peerDependencies:
      bufferutil: ^4.0.1
      utf-8-validate: '>=5.0.2'
    peerDependenciesMeta:
      bufferutil:
        optional: true
      utf-8-validate:
        optional: true

  yallist@3.1.1:
    resolution: {integrity: sha512-a4UGQaWPH59mOXUYnAG2ewncQS4i4F43Tv3JoAM+s2VDAmS9NsK8GpDMLrCHPksFT7h3K6TOoUNn2pb7RoXx4g==}

  yaml@2.7.0:
    resolution: {integrity: sha512-+hSoy/QHluxmC9kCIJyL/uyFmLmc+e5CFR5Wa+bpIhIj85LVb9ZH2nVnqrHoSvKogwODv0ClqZkmiSSaIH5LTA==}
    engines: {node: '>= 14'}
    hasBin: true

  yocto-queue@0.1.0:
    resolution: {integrity: sha512-rVksvsnNCdJ/ohGc6xgPwyN8eheCxsiLM8mxuE/t/mOVqJewPuO1miLpTHQiRgTKCLexL4MeAFVagts7HmNZ2Q==}
    engines: {node: '>=10'}

  zod@3.24.2:
    resolution: {integrity: sha512-lY7CDW43ECgW9u1TcT3IoXHflywfVqDYze4waEz812jR/bZ8FHDsl7pFQoSZTz5N+2NqRXs8GBwnAwo3ZNxqhQ==}

  zustand@5.0.3:
    resolution: {integrity: sha512-14fwWQtU3pH4dE0dOpdMiWjddcH+QzKIgk1cl8epwSE7yag43k/AD/m4L6+K7DytAOr9gGBe3/EXj9g7cdostg==}
    engines: {node: '>=12.20.0'}
    peerDependencies:
      '@types/react': '>=18.0.0'
      immer: '>=9.0.6'
      react: '>=18.0.0'
      use-sync-external-store: '>=1.2.0'
    peerDependenciesMeta:
      '@types/react':
        optional: true
      immer:
        optional: true
      react:
        optional: true
      use-sync-external-store:
        optional: true

snapshots:

  '@alloc/quick-lru@5.2.0': {}

  '@ampproject/remapping@2.3.0':
    dependencies:
      '@jridgewell/gen-mapping': 0.3.8
      '@jridgewell/trace-mapping': 0.3.25

  '@babel/code-frame@7.26.2':
    dependencies:
      '@babel/helper-validator-identifier': 7.25.9
      js-tokens: 4.0.0
      picocolors: 1.1.1

  '@babel/compat-data@7.26.8': {}

  '@babel/core@7.26.9':
    dependencies:
      '@ampproject/remapping': 2.3.0
      '@babel/code-frame': 7.26.2
      '@babel/generator': 7.26.9
      '@babel/helper-compilation-targets': 7.26.5
      '@babel/helper-module-transforms': 7.26.0(@babel/core@7.26.9)
      '@babel/helpers': 7.26.9
      '@babel/parser': 7.26.9
      '@babel/template': 7.26.9
      '@babel/traverse': 7.26.9
      '@babel/types': 7.26.9
      convert-source-map: 2.0.0
      debug: 4.4.0
      gensync: 1.0.0-beta.2
      json5: 2.2.3
      semver: 6.3.1
    transitivePeerDependencies:
      - supports-color

  '@babel/generator@7.26.9':
    dependencies:
      '@babel/parser': 7.26.9
      '@babel/types': 7.26.9
      '@jridgewell/gen-mapping': 0.3.8
      '@jridgewell/trace-mapping': 0.3.25
      jsesc: 3.1.0

  '@babel/helper-compilation-targets@7.26.5':
    dependencies:
      '@babel/compat-data': 7.26.8
      '@babel/helper-validator-option': 7.25.9
      browserslist: 4.24.4
      lru-cache: 5.1.1
      semver: 6.3.1

  '@babel/helper-module-imports@7.25.9':
    dependencies:
      '@babel/traverse': 7.26.9
      '@babel/types': 7.26.9
    transitivePeerDependencies:
      - supports-color

  '@babel/helper-module-transforms@7.26.0(@babel/core@7.26.9)':
    dependencies:
      '@babel/core': 7.26.9
      '@babel/helper-module-imports': 7.25.9
      '@babel/helper-validator-identifier': 7.25.9
      '@babel/traverse': 7.26.9
    transitivePeerDependencies:
      - supports-color

  '@babel/helper-plugin-utils@7.26.5': {}

  '@babel/helper-string-parser@7.25.9': {}

  '@babel/helper-validator-identifier@7.25.9': {}

  '@babel/helper-validator-option@7.25.9': {}

  '@babel/helpers@7.26.9':
    dependencies:
      '@babel/template': 7.26.9
      '@babel/types': 7.26.9

  '@babel/parser@7.26.9':
    dependencies:
      '@babel/types': 7.26.9

  '@babel/plugin-transform-react-jsx-self@7.25.9(@babel/core@7.26.9)':
    dependencies:
      '@babel/core': 7.26.9
      '@babel/helper-plugin-utils': 7.26.5

  '@babel/plugin-transform-react-jsx-source@7.25.9(@babel/core@7.26.9)':
    dependencies:
      '@babel/core': 7.26.9
      '@babel/helper-plugin-utils': 7.26.5

  '@babel/template@7.26.9':
    dependencies:
      '@babel/code-frame': 7.26.2
      '@babel/parser': 7.26.9
      '@babel/types': 7.26.9

  '@babel/traverse@7.26.9':
    dependencies:
      '@babel/code-frame': 7.26.2
      '@babel/generator': 7.26.9
      '@babel/parser': 7.26.9
      '@babel/template': 7.26.9
      '@babel/types': 7.26.9
      debug: 4.4.0
      globals: 11.12.0
    transitivePeerDependencies:
      - supports-color

  '@babel/types@7.26.9':
    dependencies:
      '@babel/helper-string-parser': 7.25.9
      '@babel/helper-validator-identifier': 7.25.9

  '@colyseus/schema@2.0.36': {}

  '@esbuild/aix-ppc64@0.21.5':
    optional: true

  '@esbuild/android-arm64@0.21.5':
    optional: true

  '@esbuild/android-arm@0.21.5':
    optional: true

  '@esbuild/android-x64@0.21.5':
    optional: true

  '@esbuild/darwin-arm64@0.21.5':
    optional: true

  '@esbuild/darwin-x64@0.21.5':
    optional: true

  '@esbuild/freebsd-arm64@0.21.5':
    optional: true

  '@esbuild/freebsd-x64@0.21.5':
    optional: true

  '@esbuild/linux-arm64@0.21.5':
    optional: true

  '@esbuild/linux-arm@0.21.5':
    optional: true

  '@esbuild/linux-ia32@0.21.5':
    optional: true

  '@esbuild/linux-loong64@0.21.5':
    optional: true

  '@esbuild/linux-mips64el@0.21.5':
    optional: true

  '@esbuild/linux-ppc64@0.21.5':
    optional: true

  '@esbuild/linux-riscv64@0.21.5':
    optional: true

  '@esbuild/linux-s390x@0.21.5':
    optional: true

  '@esbuild/linux-x64@0.21.5':
    optional: true

  '@esbuild/netbsd-x64@0.21.5':
    optional: true

  '@esbuild/openbsd-x64@0.21.5':
    optional: true

  '@esbuild/sunos-x64@0.21.5':
    optional: true

  '@esbuild/win32-arm64@0.21.5':
    optional: true

  '@esbuild/win32-ia32@0.21.5':
    optional: true

  '@esbuild/win32-x64@0.21.5':
    optional: true

  '@eslint-community/eslint-utils@4.4.1(eslint@9.21.0(jiti@1.21.7))':
    dependencies:
      eslint: 9.21.0(jiti@1.21.7)
      eslint-visitor-keys: 3.4.3

  '@eslint-community/regexpp@4.12.1': {}

  '@eslint/config-array@0.19.2':
    dependencies:
      '@eslint/object-schema': 2.1.6
      debug: 4.4.0
      minimatch: 3.1.2
    transitivePeerDependencies:
      - supports-color

  '@eslint/core@0.12.0':
    dependencies:
      '@types/json-schema': 7.0.15

  '@eslint/eslintrc@3.3.0':
    dependencies:
      ajv: 6.12.6
      debug: 4.4.0
      espree: 10.3.0
      globals: 14.0.0
      ignore: 5.3.2
      import-fresh: 3.3.1
      js-yaml: 4.1.0
      minimatch: 3.1.2
      strip-json-comments: 3.1.1
    transitivePeerDependencies:
      - supports-color

  '@eslint/js@9.21.0': {}

  '@eslint/object-schema@2.1.6': {}

  '@eslint/plugin-kit@0.2.7':
    dependencies:
      '@eslint/core': 0.12.0
      levn: 0.4.1

  '@humanfs/core@0.19.1': {}

  '@humanfs/node@0.16.6':
    dependencies:
      '@humanfs/core': 0.19.1
      '@humanwhocodes/retry': 0.3.1

  '@humanwhocodes/module-importer@1.0.1': {}

  '@humanwhocodes/retry@0.3.1': {}

  '@humanwhocodes/retry@0.4.2': {}

  '@isaacs/cliui@8.0.2':
    dependencies:
      string-width: 5.1.2
      string-width-cjs: string-width@4.2.3
      strip-ansi: 7.1.0
      strip-ansi-cjs: strip-ansi@6.0.1
      wrap-ansi: 8.1.0
      wrap-ansi-cjs: wrap-ansi@7.0.0

  '@jridgewell/gen-mapping@0.3.8':
    dependencies:
      '@jridgewell/set-array': 1.2.1
      '@jridgewell/sourcemap-codec': 1.5.0
      '@jridgewell/trace-mapping': 0.3.25

  '@jridgewell/resolve-uri@3.1.2': {}

  '@jridgewell/set-array@1.2.1': {}

  '@jridgewell/source-map@0.3.6':
    dependencies:
      '@jridgewell/gen-mapping': 0.3.8
      '@jridgewell/trace-mapping': 0.3.25

  '@jridgewell/sourcemap-codec@1.5.0': {}

  '@jridgewell/trace-mapping@0.3.25':
    dependencies:
      '@jridgewell/resolve-uri': 3.1.2
      '@jridgewell/sourcemap-codec': 1.5.0

  '@nodelib/fs.scandir@2.1.5':
    dependencies:
      '@nodelib/fs.stat': 2.0.5
      run-parallel: 1.2.0

  '@nodelib/fs.stat@2.0.5': {}

  '@nodelib/fs.walk@1.2.8':
    dependencies:
      '@nodelib/fs.scandir': 2.1.5
      fastq: 1.19.1

  '@parcel/watcher-android-arm64@2.5.1':
    optional: true

  '@parcel/watcher-darwin-arm64@2.5.1':
    optional: true

  '@parcel/watcher-darwin-x64@2.5.1':
    optional: true

  '@parcel/watcher-freebsd-x64@2.5.1':
    optional: true

  '@parcel/watcher-linux-arm-glibc@2.5.1':
    optional: true

  '@parcel/watcher-linux-arm-musl@2.5.1':
    optional: true

  '@parcel/watcher-linux-arm64-glibc@2.5.1':
    optional: true

  '@parcel/watcher-linux-arm64-musl@2.5.1':
    optional: true

  '@parcel/watcher-linux-x64-glibc@2.5.1':
    optional: true

  '@parcel/watcher-linux-x64-musl@2.5.1':
    optional: true

  '@parcel/watcher-win32-arm64@2.5.1':
    optional: true

  '@parcel/watcher-win32-ia32@2.5.1':
    optional: true

  '@parcel/watcher-win32-x64@2.5.1':
    optional: true

  '@parcel/watcher@2.5.1':
    dependencies:
      detect-libc: 1.0.3
      is-glob: 4.0.3
      micromatch: 4.0.8
      node-addon-api: 7.1.1
    optionalDependencies:
      '@parcel/watcher-android-arm64': 2.5.1
      '@parcel/watcher-darwin-arm64': 2.5.1
      '@parcel/watcher-darwin-x64': 2.5.1
      '@parcel/watcher-freebsd-x64': 2.5.1
      '@parcel/watcher-linux-arm-glibc': 2.5.1
      '@parcel/watcher-linux-arm-musl': 2.5.1
      '@parcel/watcher-linux-arm64-glibc': 2.5.1
      '@parcel/watcher-linux-arm64-musl': 2.5.1
      '@parcel/watcher-linux-x64-glibc': 2.5.1
      '@parcel/watcher-linux-x64-musl': 2.5.1
      '@parcel/watcher-win32-arm64': 2.5.1
      '@parcel/watcher-win32-ia32': 2.5.1
      '@parcel/watcher-win32-x64': 2.5.1
    optional: true

  '@pixi/colord@2.9.6': {}

  '@pkgjs/parseargs@0.11.0':
    optional: true

  '@react-hook/latest@1.0.3(react@18.3.1)':
    dependencies:
      react: 18.3.1

  '@react-hook/passive-layout-effect@1.2.1(react@18.3.1)':
    dependencies:
      react: 18.3.1

  '@react-hook/resize-observer@2.0.2(react@18.3.1)':
    dependencies:
      '@react-hook/latest': 1.0.3(react@18.3.1)
      '@react-hook/passive-layout-effect': 1.2.1(react@18.3.1)
      react: 18.3.1

  '@remix-run/router@1.23.0': {}

<<<<<<< HEAD
  '@rollup/rollup-android-arm-eabi@4.34.8':
    optional: true

  '@rollup/rollup-android-arm64@4.34.8':
    optional: true

  '@rollup/rollup-darwin-arm64@4.34.8':
    optional: true

  '@rollup/rollup-darwin-x64@4.34.8':
    optional: true

  '@rollup/rollup-freebsd-arm64@4.34.8':
    optional: true

  '@rollup/rollup-freebsd-x64@4.34.8':
    optional: true

  '@rollup/rollup-linux-arm-gnueabihf@4.34.8':
    optional: true

  '@rollup/rollup-linux-arm-musleabihf@4.34.8':
    optional: true

  '@rollup/rollup-linux-arm64-gnu@4.34.8':
    optional: true

  '@rollup/rollup-linux-arm64-musl@4.34.8':
    optional: true

  '@rollup/rollup-linux-loongarch64-gnu@4.34.8':
    optional: true

  '@rollup/rollup-linux-powerpc64le-gnu@4.34.8':
    optional: true

  '@rollup/rollup-linux-riscv64-gnu@4.34.8':
    optional: true

  '@rollup/rollup-linux-s390x-gnu@4.34.8':
    optional: true

  '@rollup/rollup-linux-x64-gnu@4.34.8':
    optional: true

  '@rollup/rollup-linux-x64-musl@4.34.8':
    optional: true

  '@rollup/rollup-win32-arm64-msvc@4.34.8':
    optional: true

  '@rollup/rollup-win32-ia32-msvc@4.34.8':
    optional: true

  '@rollup/rollup-win32-x64-msvc@4.34.8':
=======
  '@rollup/rollup-android-arm-eabi@4.34.9':
    optional: true

  '@rollup/rollup-android-arm64@4.34.9':
    optional: true

  '@rollup/rollup-darwin-arm64@4.34.9':
    optional: true

  '@rollup/rollup-darwin-x64@4.34.9':
    optional: true

  '@rollup/rollup-freebsd-arm64@4.34.9':
    optional: true

  '@rollup/rollup-freebsd-x64@4.34.9':
    optional: true

  '@rollup/rollup-linux-arm-gnueabihf@4.34.9':
    optional: true

  '@rollup/rollup-linux-arm-musleabihf@4.34.9':
    optional: true

  '@rollup/rollup-linux-arm64-gnu@4.34.9':
    optional: true

  '@rollup/rollup-linux-arm64-musl@4.34.9':
    optional: true

  '@rollup/rollup-linux-loongarch64-gnu@4.34.9':
    optional: true

  '@rollup/rollup-linux-powerpc64le-gnu@4.34.9':
    optional: true

  '@rollup/rollup-linux-riscv64-gnu@4.34.9':
    optional: true

  '@rollup/rollup-linux-s390x-gnu@4.34.9':
    optional: true

  '@rollup/rollup-linux-x64-gnu@4.34.9':
    optional: true

  '@rollup/rollup-linux-x64-musl@4.34.9':
    optional: true

  '@rollup/rollup-win32-arm64-msvc@4.34.9':
    optional: true

  '@rollup/rollup-win32-ia32-msvc@4.34.9':
    optional: true

  '@rollup/rollup-win32-x64-msvc@4.34.9':
>>>>>>> 69b5c68b
    optional: true

  '@types/babel__core@7.20.5':
    dependencies:
      '@babel/parser': 7.26.9
      '@babel/types': 7.26.9
      '@types/babel__generator': 7.6.8
      '@types/babel__template': 7.4.4
      '@types/babel__traverse': 7.20.6

  '@types/babel__generator@7.6.8':
    dependencies:
      '@babel/types': 7.26.9

  '@types/babel__template@7.4.4':
    dependencies:
      '@babel/parser': 7.26.9
      '@babel/types': 7.26.9

  '@types/babel__traverse@7.20.6':
    dependencies:
      '@babel/types': 7.26.9

  '@types/css-font-loading-module@0.0.12': {}

  '@types/earcut@2.1.4': {}

  '@types/estree@1.0.6': {}

  '@types/json-schema@7.0.15': {}

  '@types/matter-js@0.19.8': {}

<<<<<<< HEAD
  '@types/node@22.13.6':
=======
  '@types/node@22.13.8':
>>>>>>> 69b5c68b
    dependencies:
      undici-types: 6.20.0

  '@types/prop-types@15.7.14': {}

  '@types/react-dom@18.3.5(@types/react@18.3.18)':
    dependencies:
      '@types/react': 18.3.18

  '@types/react@18.3.18':
    dependencies:
      '@types/prop-types': 15.7.14
      csstype: 3.1.3

  '@types/throttle-debounce@5.0.2': {}

  '@typescript-eslint/eslint-plugin@8.25.0(@typescript-eslint/parser@8.25.0(eslint@9.21.0(jiti@1.21.7))(typescript@5.8.2))(eslint@9.21.0(jiti@1.21.7))(typescript@5.8.2)':
    dependencies:
      '@eslint-community/regexpp': 4.12.1
      '@typescript-eslint/parser': 8.25.0(eslint@9.21.0(jiti@1.21.7))(typescript@5.8.2)
      '@typescript-eslint/scope-manager': 8.25.0
      '@typescript-eslint/type-utils': 8.25.0(eslint@9.21.0(jiti@1.21.7))(typescript@5.8.2)
      '@typescript-eslint/utils': 8.25.0(eslint@9.21.0(jiti@1.21.7))(typescript@5.8.2)
      '@typescript-eslint/visitor-keys': 8.25.0
      eslint: 9.21.0(jiti@1.21.7)
      graphemer: 1.4.0
      ignore: 5.3.2
      natural-compare: 1.4.0
      ts-api-utils: 2.0.1(typescript@5.8.2)
      typescript: 5.8.2
    transitivePeerDependencies:
      - supports-color

  '@typescript-eslint/parser@8.25.0(eslint@9.21.0(jiti@1.21.7))(typescript@5.8.2)':
    dependencies:
      '@typescript-eslint/scope-manager': 8.25.0
      '@typescript-eslint/types': 8.25.0
      '@typescript-eslint/typescript-estree': 8.25.0(typescript@5.8.2)
      '@typescript-eslint/visitor-keys': 8.25.0
      debug: 4.4.0
      eslint: 9.21.0(jiti@1.21.7)
      typescript: 5.8.2
    transitivePeerDependencies:
      - supports-color

  '@typescript-eslint/scope-manager@8.25.0':
    dependencies:
      '@typescript-eslint/types': 8.25.0
      '@typescript-eslint/visitor-keys': 8.25.0

  '@typescript-eslint/type-utils@8.25.0(eslint@9.21.0(jiti@1.21.7))(typescript@5.8.2)':
    dependencies:
      '@typescript-eslint/typescript-estree': 8.25.0(typescript@5.8.2)
      '@typescript-eslint/utils': 8.25.0(eslint@9.21.0(jiti@1.21.7))(typescript@5.8.2)
      debug: 4.4.0
      eslint: 9.21.0(jiti@1.21.7)
      ts-api-utils: 2.0.1(typescript@5.8.2)
      typescript: 5.8.2
    transitivePeerDependencies:
      - supports-color

  '@typescript-eslint/types@8.25.0': {}

  '@typescript-eslint/typescript-estree@8.25.0(typescript@5.8.2)':
    dependencies:
      '@typescript-eslint/types': 8.25.0
      '@typescript-eslint/visitor-keys': 8.25.0
      debug: 4.4.0
      fast-glob: 3.3.3
      is-glob: 4.0.3
      minimatch: 9.0.5
      semver: 7.7.1
      ts-api-utils: 2.0.1(typescript@5.8.2)
      typescript: 5.8.2
    transitivePeerDependencies:
      - supports-color

  '@typescript-eslint/utils@8.25.0(eslint@9.21.0(jiti@1.21.7))(typescript@5.8.2)':
    dependencies:
      '@eslint-community/eslint-utils': 4.4.1(eslint@9.21.0(jiti@1.21.7))
      '@typescript-eslint/scope-manager': 8.25.0
      '@typescript-eslint/types': 8.25.0
      '@typescript-eslint/typescript-estree': 8.25.0(typescript@5.8.2)
      eslint: 9.21.0(jiti@1.21.7)
      typescript: 5.8.2
    transitivePeerDependencies:
      - supports-color

  '@typescript-eslint/visitor-keys@8.25.0':
    dependencies:
      '@typescript-eslint/types': 8.25.0
      eslint-visitor-keys: 4.2.0

<<<<<<< HEAD
  '@vitejs/plugin-react@4.3.4(vite@5.4.14(@types/node@22.13.6)(sass@1.85.1)(terser@5.39.0))':
=======
  '@vitejs/plugin-react@4.3.4(vite@5.4.14(@types/node@22.13.8)(sass@1.85.1)(terser@5.39.0))':
>>>>>>> 69b5c68b
    dependencies:
      '@babel/core': 7.26.9
      '@babel/plugin-transform-react-jsx-self': 7.25.9(@babel/core@7.26.9)
      '@babel/plugin-transform-react-jsx-source': 7.25.9(@babel/core@7.26.9)
      '@types/babel__core': 7.20.5
      react-refresh: 0.14.2
<<<<<<< HEAD
      vite: 5.4.14(@types/node@22.13.6)(sass@1.85.1)(terser@5.39.0)
=======
      vite: 5.4.14(@types/node@22.13.8)(sass@1.85.1)(terser@5.39.0)
>>>>>>> 69b5c68b
    transitivePeerDependencies:
      - supports-color

  '@webgpu/types@0.1.54': {}

  '@xmldom/xmldom@0.8.10': {}

  acorn-jsx@5.3.2(acorn@8.14.0):
    dependencies:
      acorn: 8.14.0

  acorn@8.14.0: {}

  ajv@6.12.6:
    dependencies:
      fast-deep-equal: 3.1.3
      fast-json-stable-stringify: 2.1.0
      json-schema-traverse: 0.4.1
      uri-js: 4.4.1

  ansi-regex@5.0.1: {}

  ansi-regex@6.1.0: {}

  ansi-styles@4.3.0:
    dependencies:
      color-convert: 2.0.1

  ansi-styles@6.2.1: {}

  any-promise@1.3.0: {}

  anymatch@3.1.3:
    dependencies:
      normalize-path: 3.0.0
      picomatch: 2.3.1

  arg@5.0.2: {}

  argparse@2.0.1: {}

  autoprefixer@10.4.20(postcss@8.5.3):
    dependencies:
      browserslist: 4.24.4
      caniuse-lite: 1.0.30001701
      fraction.js: 4.3.7
      normalize-range: 0.1.2
      picocolors: 1.1.1
      postcss: 8.5.3
      postcss-value-parser: 4.2.0

  balanced-match@1.0.2: {}

  binary-extensions@2.3.0: {}

  brace-expansion@1.1.11:
    dependencies:
      balanced-match: 1.0.2
      concat-map: 0.0.1

  brace-expansion@2.0.1:
    dependencies:
      balanced-match: 1.0.2

  braces@3.0.3:
    dependencies:
      fill-range: 7.1.1

  browserslist@4.24.4:
    dependencies:
      caniuse-lite: 1.0.30001701
      electron-to-chromium: 1.5.109
      node-releases: 2.0.19
      update-browserslist-db: 1.1.3(browserslist@4.24.4)

  buffer-from@1.1.2: {}

  callsites@3.1.0: {}

  camelcase-css@2.0.1: {}

  caniuse-lite@1.0.30001701: {}

  chalk@4.1.2:
    dependencies:
      ansi-styles: 4.3.0
      supports-color: 7.2.0

  chokidar@3.6.0:
    dependencies:
      anymatch: 3.1.3
      braces: 3.0.3
      glob-parent: 5.1.2
      is-binary-path: 2.1.0
      is-glob: 4.0.3
      normalize-path: 3.0.0
      readdirp: 3.6.0
    optionalDependencies:
      fsevents: 2.3.3

  chokidar@4.0.3:
    dependencies:
      readdirp: 4.1.2

  color-convert@2.0.1:
    dependencies:
      color-name: 1.1.4

  color-name@1.1.4: {}

  colyseus.js@0.15.27:
    dependencies:
      '@colyseus/schema': 2.0.36
      httpie: 2.0.0-next.13
      tslib: 2.8.1
      ws: 8.18.1
    transitivePeerDependencies:
      - bufferutil
      - utf-8-validate

  commander@2.20.3: {}

  commander@4.1.1: {}

  concat-map@0.0.1: {}

  convert-source-map@2.0.0: {}

  cross-spawn@7.0.6:
    dependencies:
      path-key: 3.1.1
      shebang-command: 2.0.0
      which: 2.0.2

  cssesc@3.0.0: {}

  csstype@3.1.3: {}

  debug@4.4.0:
    dependencies:
      ms: 2.1.3

  deep-is@0.1.4: {}

  detect-libc@1.0.3:
    optional: true

  didyoumean@1.2.2: {}

  dlv@1.1.3: {}

  earcut@2.2.4: {}

  eastasianwidth@0.2.0: {}

  electron-to-chromium@1.5.109: {}

  emoji-regex@8.0.0: {}

  emoji-regex@9.2.2: {}

  esbuild@0.21.5:
    optionalDependencies:
      '@esbuild/aix-ppc64': 0.21.5
      '@esbuild/android-arm': 0.21.5
      '@esbuild/android-arm64': 0.21.5
      '@esbuild/android-x64': 0.21.5
      '@esbuild/darwin-arm64': 0.21.5
      '@esbuild/darwin-x64': 0.21.5
      '@esbuild/freebsd-arm64': 0.21.5
      '@esbuild/freebsd-x64': 0.21.5
      '@esbuild/linux-arm': 0.21.5
      '@esbuild/linux-arm64': 0.21.5
      '@esbuild/linux-ia32': 0.21.5
      '@esbuild/linux-loong64': 0.21.5
      '@esbuild/linux-mips64el': 0.21.5
      '@esbuild/linux-ppc64': 0.21.5
      '@esbuild/linux-riscv64': 0.21.5
      '@esbuild/linux-s390x': 0.21.5
      '@esbuild/linux-x64': 0.21.5
      '@esbuild/netbsd-x64': 0.21.5
      '@esbuild/openbsd-x64': 0.21.5
      '@esbuild/sunos-x64': 0.21.5
      '@esbuild/win32-arm64': 0.21.5
      '@esbuild/win32-ia32': 0.21.5
      '@esbuild/win32-x64': 0.21.5

  escalade@3.2.0: {}

  escape-string-regexp@4.0.0: {}

  eslint-plugin-react-hooks@5.2.0(eslint@9.21.0(jiti@1.21.7)):
    dependencies:
      eslint: 9.21.0(jiti@1.21.7)

  eslint-plugin-react-refresh@0.4.19(eslint@9.21.0(jiti@1.21.7)):
    dependencies:
      eslint: 9.21.0(jiti@1.21.7)

  eslint-scope@8.2.0:
    dependencies:
      esrecurse: 4.3.0
      estraverse: 5.3.0

  eslint-visitor-keys@3.4.3: {}

  eslint-visitor-keys@4.2.0: {}

  eslint@9.21.0(jiti@1.21.7):
    dependencies:
      '@eslint-community/eslint-utils': 4.4.1(eslint@9.21.0(jiti@1.21.7))
      '@eslint-community/regexpp': 4.12.1
      '@eslint/config-array': 0.19.2
      '@eslint/core': 0.12.0
      '@eslint/eslintrc': 3.3.0
      '@eslint/js': 9.21.0
      '@eslint/plugin-kit': 0.2.7
      '@humanfs/node': 0.16.6
      '@humanwhocodes/module-importer': 1.0.1
      '@humanwhocodes/retry': 0.4.2
      '@types/estree': 1.0.6
      '@types/json-schema': 7.0.15
      ajv: 6.12.6
      chalk: 4.1.2
      cross-spawn: 7.0.6
      debug: 4.4.0
      escape-string-regexp: 4.0.0
      eslint-scope: 8.2.0
      eslint-visitor-keys: 4.2.0
      espree: 10.3.0
      esquery: 1.6.0
      esutils: 2.0.3
      fast-deep-equal: 3.1.3
      file-entry-cache: 8.0.0
      find-up: 5.0.0
      glob-parent: 6.0.2
      ignore: 5.3.2
      imurmurhash: 0.1.4
      is-glob: 4.0.3
      json-stable-stringify-without-jsonify: 1.0.1
      lodash.merge: 4.6.2
      minimatch: 3.1.2
      natural-compare: 1.4.0
      optionator: 0.9.4
    optionalDependencies:
      jiti: 1.21.7
    transitivePeerDependencies:
      - supports-color

  espree@10.3.0:
    dependencies:
      acorn: 8.14.0
      acorn-jsx: 5.3.2(acorn@8.14.0)
      eslint-visitor-keys: 4.2.0

  esquery@1.6.0:
    dependencies:
      estraverse: 5.3.0

  esrecurse@4.3.0:
    dependencies:
      estraverse: 5.3.0

  estraverse@5.3.0: {}

  esutils@2.0.3: {}

  eventemitter3@5.0.1: {}

  fast-deep-equal@3.1.3: {}

  fast-glob@3.3.3:
    dependencies:
      '@nodelib/fs.stat': 2.0.5
      '@nodelib/fs.walk': 1.2.8
      glob-parent: 5.1.2
      merge2: 1.4.1
      micromatch: 4.0.8

  fast-json-stable-stringify@2.1.0: {}

  fast-levenshtein@2.0.6: {}

  fastq@1.19.1:
    dependencies:
      reusify: 1.1.0

  file-entry-cache@8.0.0:
    dependencies:
      flat-cache: 4.0.1

  fill-range@7.1.1:
    dependencies:
      to-regex-range: 5.0.1

  find-up@5.0.0:
    dependencies:
      locate-path: 6.0.0
      path-exists: 4.0.0

  flat-cache@4.0.1:
    dependencies:
      flatted: 3.3.3
      keyv: 4.5.4

  flatted@3.3.3: {}

  foreground-child@3.3.1:
    dependencies:
      cross-spawn: 7.0.6
      signal-exit: 4.1.0

  fraction.js@4.3.7: {}

  fsevents@2.3.3:
    optional: true

  function-bind@1.1.2: {}

  gensync@1.0.0-beta.2: {}

  gifuct-js@2.1.2:
    dependencies:
      js-binary-schema-parser: 2.0.3

  glob-parent@5.1.2:
    dependencies:
      is-glob: 4.0.3

  glob-parent@6.0.2:
    dependencies:
      is-glob: 4.0.3

  glob@10.4.5:
    dependencies:
      foreground-child: 3.3.1
      jackspeak: 3.4.3
      minimatch: 9.0.5
      minipass: 7.1.2
      package-json-from-dist: 1.0.1
      path-scurry: 1.11.1

  globals@11.12.0: {}

  globals@14.0.0: {}

  globals@15.15.0: {}

  graphemer@1.4.0: {}

  has-flag@4.0.0: {}

  hasown@2.0.2:
    dependencies:
      function-bind: 1.1.2

  httpie@2.0.0-next.13: {}

  ignore@5.3.2: {}

  immutable@5.0.3: {}

  import-fresh@3.3.1:
    dependencies:
      parent-module: 1.0.1
      resolve-from: 4.0.0

  imurmurhash@0.1.4: {}

  is-binary-path@2.1.0:
    dependencies:
      binary-extensions: 2.3.0

  is-core-module@2.16.1:
    dependencies:
      hasown: 2.0.2

  is-extglob@2.1.1: {}

  is-fullwidth-code-point@3.0.0: {}

  is-glob@4.0.3:
    dependencies:
      is-extglob: 2.1.1

  is-number@7.0.0: {}

  isexe@2.0.0: {}

  ismobilejs@1.1.1: {}

  jackspeak@3.4.3:
    dependencies:
      '@isaacs/cliui': 8.0.2
    optionalDependencies:
      '@pkgjs/parseargs': 0.11.0

  jiti@1.21.7: {}

  js-binary-schema-parser@2.0.3: {}

  js-tokens@4.0.0: {}

  js-yaml@4.1.0:
    dependencies:
      argparse: 2.0.1

  jsesc@3.1.0: {}

  json-buffer@3.0.1: {}

  json-schema-traverse@0.4.1: {}

  json-stable-stringify-without-jsonify@1.0.1: {}

  json5@2.2.3: {}

  keyv@4.5.4:
    dependencies:
      json-buffer: 3.0.1

  levn@0.4.1:
    dependencies:
      prelude-ls: 1.2.1
      type-check: 0.4.0

  lilconfig@3.1.3: {}

  lines-and-columns@1.2.4: {}

  locate-path@6.0.0:
    dependencies:
      p-locate: 5.0.0

  lodash.merge@4.6.2: {}

  loose-envify@1.4.0:
    dependencies:
      js-tokens: 4.0.0

  lru-cache@10.4.3: {}

  lru-cache@5.1.1:
    dependencies:
      yallist: 3.1.1

  matter-js@0.20.0: {}

  merge2@1.4.1: {}

  micromatch@4.0.8:
    dependencies:
      braces: 3.0.3
      picomatch: 2.3.1

  minimatch@3.1.2:
    dependencies:
      brace-expansion: 1.1.11

  minimatch@9.0.5:
    dependencies:
      brace-expansion: 2.0.1

  minipass@7.1.2: {}

  ms@2.1.3: {}

  mz@2.7.0:
    dependencies:
      any-promise: 1.3.0
      object-assign: 4.1.1
      thenify-all: 1.6.0

  nanoid@3.3.8: {}

  natural-compare@1.4.0: {}

  node-addon-api@7.1.1:
    optional: true

  node-releases@2.0.19: {}

  normalize-path@3.0.0: {}

  normalize-range@0.1.2: {}

  object-assign@4.1.1: {}

  object-hash@3.0.0: {}

  optionator@0.9.4:
    dependencies:
      deep-is: 0.1.4
      fast-levenshtein: 2.0.6
      levn: 0.4.1
      prelude-ls: 1.2.1
      type-check: 0.4.0
      word-wrap: 1.2.5

  p-limit@3.1.0:
    dependencies:
      yocto-queue: 0.1.0

  p-locate@5.0.0:
    dependencies:
      p-limit: 3.1.0

  package-json-from-dist@1.0.1: {}

  parent-module@1.0.1:
    dependencies:
      callsites: 3.1.0

  parse-svg-path@0.1.2: {}

  path-exists@4.0.0: {}

  path-key@3.1.1: {}

  path-parse@1.0.7: {}

  path-scurry@1.11.1:
    dependencies:
      lru-cache: 10.4.3
      minipass: 7.1.2

  picocolors@1.1.1: {}

  picomatch@2.3.1: {}

  pify@2.3.0: {}

  pirates@4.0.6: {}

  pixi.js@8.8.1:
    dependencies:
      '@pixi/colord': 2.9.6
      '@types/css-font-loading-module': 0.0.12
      '@types/earcut': 2.1.4
      '@webgpu/types': 0.1.54
      '@xmldom/xmldom': 0.8.10
      earcut: 2.2.4
      eventemitter3: 5.0.1
      gifuct-js: 2.1.2
      ismobilejs: 1.1.1
      parse-svg-path: 0.1.2

  postcss-import@15.1.0(postcss@8.5.3):
    dependencies:
      postcss: 8.5.3
      postcss-value-parser: 4.2.0
      read-cache: 1.0.0
      resolve: 1.22.10

  postcss-js@4.0.1(postcss@8.5.3):
    dependencies:
      camelcase-css: 2.0.1
      postcss: 8.5.3

  postcss-load-config@4.0.2(postcss@8.5.3):
    dependencies:
      lilconfig: 3.1.3
      yaml: 2.7.0
    optionalDependencies:
      postcss: 8.5.3

  postcss-nested@6.2.0(postcss@8.5.3):
    dependencies:
      postcss: 8.5.3
      postcss-selector-parser: 6.1.2

  postcss-selector-parser@6.1.2:
    dependencies:
      cssesc: 3.0.0
      util-deprecate: 1.0.2

  postcss-value-parser@4.2.0: {}

  postcss@8.5.3:
    dependencies:
      nanoid: 3.3.8
      picocolors: 1.1.1
      source-map-js: 1.2.1

  prelude-ls@1.2.1: {}

  punycode@2.3.1: {}

  queue-microtask@1.2.3: {}

  react-dom@18.3.1(react@18.3.1):
    dependencies:
      loose-envify: 1.4.0
      react: 18.3.1
      scheduler: 0.23.2

  react-refresh@0.14.2: {}

  react-router-dom@6.30.0(react-dom@18.3.1(react@18.3.1))(react@18.3.1):
    dependencies:
      '@remix-run/router': 1.23.0
      react: 18.3.1
      react-dom: 18.3.1(react@18.3.1)
      react-router: 6.30.0(react@18.3.1)

  react-router@6.30.0(react@18.3.1):
    dependencies:
      '@remix-run/router': 1.23.0
      react: 18.3.1

  react@18.3.1:
    dependencies:
      loose-envify: 1.4.0

  read-cache@1.0.0:
    dependencies:
      pify: 2.3.0

  readdirp@3.6.0:
    dependencies:
      picomatch: 2.3.1

  readdirp@4.1.2: {}

  resolve-from@4.0.0: {}

  resolve@1.22.10:
    dependencies:
      is-core-module: 2.16.1
      path-parse: 1.0.7
      supports-preserve-symlinks-flag: 1.0.0

  reusify@1.1.0: {}

<<<<<<< HEAD
  rollup@4.34.8:
    dependencies:
      '@types/estree': 1.0.6
    optionalDependencies:
      '@rollup/rollup-android-arm-eabi': 4.34.8
      '@rollup/rollup-android-arm64': 4.34.8
      '@rollup/rollup-darwin-arm64': 4.34.8
      '@rollup/rollup-darwin-x64': 4.34.8
      '@rollup/rollup-freebsd-arm64': 4.34.8
      '@rollup/rollup-freebsd-x64': 4.34.8
      '@rollup/rollup-linux-arm-gnueabihf': 4.34.8
      '@rollup/rollup-linux-arm-musleabihf': 4.34.8
      '@rollup/rollup-linux-arm64-gnu': 4.34.8
      '@rollup/rollup-linux-arm64-musl': 4.34.8
      '@rollup/rollup-linux-loongarch64-gnu': 4.34.8
      '@rollup/rollup-linux-powerpc64le-gnu': 4.34.8
      '@rollup/rollup-linux-riscv64-gnu': 4.34.8
      '@rollup/rollup-linux-s390x-gnu': 4.34.8
      '@rollup/rollup-linux-x64-gnu': 4.34.8
      '@rollup/rollup-linux-x64-musl': 4.34.8
      '@rollup/rollup-win32-arm64-msvc': 4.34.8
      '@rollup/rollup-win32-ia32-msvc': 4.34.8
      '@rollup/rollup-win32-x64-msvc': 4.34.8
=======
  rollup@4.34.9:
    dependencies:
      '@types/estree': 1.0.6
    optionalDependencies:
      '@rollup/rollup-android-arm-eabi': 4.34.9
      '@rollup/rollup-android-arm64': 4.34.9
      '@rollup/rollup-darwin-arm64': 4.34.9
      '@rollup/rollup-darwin-x64': 4.34.9
      '@rollup/rollup-freebsd-arm64': 4.34.9
      '@rollup/rollup-freebsd-x64': 4.34.9
      '@rollup/rollup-linux-arm-gnueabihf': 4.34.9
      '@rollup/rollup-linux-arm-musleabihf': 4.34.9
      '@rollup/rollup-linux-arm64-gnu': 4.34.9
      '@rollup/rollup-linux-arm64-musl': 4.34.9
      '@rollup/rollup-linux-loongarch64-gnu': 4.34.9
      '@rollup/rollup-linux-powerpc64le-gnu': 4.34.9
      '@rollup/rollup-linux-riscv64-gnu': 4.34.9
      '@rollup/rollup-linux-s390x-gnu': 4.34.9
      '@rollup/rollup-linux-x64-gnu': 4.34.9
      '@rollup/rollup-linux-x64-musl': 4.34.9
      '@rollup/rollup-win32-arm64-msvc': 4.34.9
      '@rollup/rollup-win32-ia32-msvc': 4.34.9
      '@rollup/rollup-win32-x64-msvc': 4.34.9
>>>>>>> 69b5c68b
      fsevents: 2.3.3

  run-parallel@1.2.0:
    dependencies:
      queue-microtask: 1.2.3

  sass@1.85.1:
    dependencies:
      chokidar: 4.0.3
      immutable: 5.0.3
      source-map-js: 1.2.1
    optionalDependencies:
      '@parcel/watcher': 2.5.1

  scheduler@0.23.2:
    dependencies:
      loose-envify: 1.4.0

  semver@6.3.1: {}

  semver@7.7.1: {}

  shebang-command@2.0.0:
    dependencies:
      shebang-regex: 3.0.0

  shebang-regex@3.0.0: {}

  signal-exit@4.1.0: {}

  source-map-js@1.2.1: {}

  source-map-support@0.5.21:
    dependencies:
      buffer-from: 1.1.2
      source-map: 0.6.1

  source-map@0.6.1: {}

  string-width@4.2.3:
    dependencies:
      emoji-regex: 8.0.0
      is-fullwidth-code-point: 3.0.0
      strip-ansi: 6.0.1

  string-width@5.1.2:
    dependencies:
      eastasianwidth: 0.2.0
      emoji-regex: 9.2.2
      strip-ansi: 7.1.0

  strip-ansi@6.0.1:
    dependencies:
      ansi-regex: 5.0.1

  strip-ansi@7.1.0:
    dependencies:
      ansi-regex: 6.1.0

  strip-json-comments@3.1.1: {}

  sucrase@3.35.0:
    dependencies:
      '@jridgewell/gen-mapping': 0.3.8
      commander: 4.1.1
      glob: 10.4.5
      lines-and-columns: 1.2.4
      mz: 2.7.0
      pirates: 4.0.6
      ts-interface-checker: 0.1.13

  supports-color@7.2.0:
    dependencies:
      has-flag: 4.0.0

  supports-preserve-symlinks-flag@1.0.0: {}

  tailwindcss@3.4.17:
    dependencies:
      '@alloc/quick-lru': 5.2.0
      arg: 5.0.2
      chokidar: 3.6.0
      didyoumean: 1.2.2
      dlv: 1.1.3
      fast-glob: 3.3.3
      glob-parent: 6.0.2
      is-glob: 4.0.3
      jiti: 1.21.7
      lilconfig: 3.1.3
      micromatch: 4.0.8
      normalize-path: 3.0.0
      object-hash: 3.0.0
      picocolors: 1.1.1
      postcss: 8.5.3
      postcss-import: 15.1.0(postcss@8.5.3)
      postcss-js: 4.0.1(postcss@8.5.3)
      postcss-load-config: 4.0.2(postcss@8.5.3)
      postcss-nested: 6.2.0(postcss@8.5.3)
      postcss-selector-parser: 6.1.2
      resolve: 1.22.10
      sucrase: 3.35.0
    transitivePeerDependencies:
      - ts-node

  terser@5.39.0:
    dependencies:
      '@jridgewell/source-map': 0.3.6
      acorn: 8.14.0
      commander: 2.20.3
      source-map-support: 0.5.21

  thenify-all@1.6.0:
    dependencies:
      thenify: 3.3.1

  thenify@3.3.1:
    dependencies:
      any-promise: 1.3.0

  throttle-debounce@5.0.2: {}

  to-regex-range@5.0.1:
    dependencies:
      is-number: 7.0.0

  ts-api-utils@2.0.1(typescript@5.8.2):
    dependencies:
      typescript: 5.8.2

  ts-interface-checker@0.1.13: {}

  tslib@2.8.1: {}

  type-check@0.4.0:
    dependencies:
      prelude-ls: 1.2.1

  typescript-eslint@8.25.0(eslint@9.21.0(jiti@1.21.7))(typescript@5.8.2):
    dependencies:
      '@typescript-eslint/eslint-plugin': 8.25.0(@typescript-eslint/parser@8.25.0(eslint@9.21.0(jiti@1.21.7))(typescript@5.8.2))(eslint@9.21.0(jiti@1.21.7))(typescript@5.8.2)
      '@typescript-eslint/parser': 8.25.0(eslint@9.21.0(jiti@1.21.7))(typescript@5.8.2)
      '@typescript-eslint/utils': 8.25.0(eslint@9.21.0(jiti@1.21.7))(typescript@5.8.2)
      eslint: 9.21.0(jiti@1.21.7)
      typescript: 5.8.2
    transitivePeerDependencies:
      - supports-color

  typescript@5.8.2: {}

  undici-types@6.20.0: {}

  update-browserslist-db@1.1.3(browserslist@4.24.4):
    dependencies:
      browserslist: 4.24.4
      escalade: 3.2.0
      picocolors: 1.1.1

  uri-js@4.4.1:
    dependencies:
      punycode: 2.3.1

  util-deprecate@1.0.2: {}

<<<<<<< HEAD
  vite@5.4.14(@types/node@22.13.6)(sass@1.85.1)(terser@5.39.0):
    dependencies:
      esbuild: 0.21.5
      postcss: 8.5.3
      rollup: 4.34.8
    optionalDependencies:
      '@types/node': 22.13.6
=======
  vite@5.4.14(@types/node@22.13.8)(sass@1.85.1)(terser@5.39.0):
    dependencies:
      esbuild: 0.21.5
      postcss: 8.5.3
      rollup: 4.34.9
    optionalDependencies:
      '@types/node': 22.13.8
>>>>>>> 69b5c68b
      fsevents: 2.3.3
      sass: 1.85.1
      terser: 5.39.0

  which@2.0.2:
    dependencies:
      isexe: 2.0.0

  word-wrap@1.2.5: {}

  wrap-ansi@7.0.0:
    dependencies:
      ansi-styles: 4.3.0
      string-width: 4.2.3
      strip-ansi: 6.0.1

  wrap-ansi@8.1.0:
    dependencies:
      ansi-styles: 6.2.1
      string-width: 5.1.2
      strip-ansi: 7.1.0

  ws@8.18.1: {}

  yallist@3.1.1: {}

  yaml@2.7.0: {}

  yocto-queue@0.1.0: {}

  zod@3.24.2: {}

  zustand@5.0.3(@types/react@18.3.18)(react@18.3.1):
    optionalDependencies:
      '@types/react': 18.3.18
      react: 18.3.1<|MERGE_RESOLUTION|>--- conflicted
+++ resolved
@@ -47,11 +47,7 @@
         version: 0.19.8
       '@types/node':
         specifier: ^22.7.7
-<<<<<<< HEAD
-        version: 22.13.6
-=======
         version: 22.13.8
->>>>>>> 69b5c68b
       '@types/react':
         specifier: ^18.3.10
         version: 18.3.18
@@ -63,11 +59,7 @@
         version: 5.0.2
       '@vitejs/plugin-react':
         specifier: ^4.3.2
-<<<<<<< HEAD
-        version: 4.3.4(vite@5.4.14(@types/node@22.13.6)(sass@1.85.1)(terser@5.39.0))
-=======
         version: 4.3.4(vite@5.4.14(@types/node@22.13.8)(sass@1.85.1)(terser@5.39.0))
->>>>>>> 69b5c68b
       autoprefixer:
         specifier: ^10.4.20
         version: 10.4.20(postcss@8.5.3)
@@ -103,11 +95,7 @@
         version: 8.25.0(eslint@9.21.0(jiti@1.21.7))(typescript@5.8.2)
       vite:
         specifier: ^5.4.8
-<<<<<<< HEAD
-        version: 5.4.14(@types/node@22.13.6)(sass@1.85.1)(terser@5.39.0)
-=======
         version: 5.4.14(@types/node@22.13.8)(sass@1.85.1)(terser@5.39.0)
->>>>>>> 69b5c68b
 
 packages:
 
@@ -539,100 +527,6 @@
     resolution: {integrity: sha512-O3rHJzAQKamUz1fvE0Qaw0xSFqsA/yafi2iqeE0pvdFtCO1viYx8QL6f3Ln/aCCTLxs68SLf0KPM9eSeM8yBnA==}
     engines: {node: '>=14.0.0'}
 
-<<<<<<< HEAD
-  '@rollup/rollup-android-arm-eabi@4.34.8':
-    resolution: {integrity: sha512-q217OSE8DTp8AFHuNHXo0Y86e1wtlfVrXiAlwkIvGRQv9zbc6mE3sjIVfwI8sYUyNxwOg0j/Vm1RKM04JcWLJw==}
-    cpu: [arm]
-    os: [android]
-
-  '@rollup/rollup-android-arm64@4.34.8':
-    resolution: {integrity: sha512-Gigjz7mNWaOL9wCggvoK3jEIUUbGul656opstjaUSGC3eT0BM7PofdAJaBfPFWWkXNVAXbaQtC99OCg4sJv70Q==}
-    cpu: [arm64]
-    os: [android]
-
-  '@rollup/rollup-darwin-arm64@4.34.8':
-    resolution: {integrity: sha512-02rVdZ5tgdUNRxIUrFdcMBZQoaPMrxtwSb+/hOfBdqkatYHR3lZ2A2EGyHq2sGOd0Owk80oV3snlDASC24He3Q==}
-    cpu: [arm64]
-    os: [darwin]
-
-  '@rollup/rollup-darwin-x64@4.34.8':
-    resolution: {integrity: sha512-qIP/elwR/tq/dYRx3lgwK31jkZvMiD6qUtOycLhTzCvrjbZ3LjQnEM9rNhSGpbLXVJYQ3rq39A6Re0h9tU2ynw==}
-    cpu: [x64]
-    os: [darwin]
-
-  '@rollup/rollup-freebsd-arm64@4.34.8':
-    resolution: {integrity: sha512-IQNVXL9iY6NniYbTaOKdrlVP3XIqazBgJOVkddzJlqnCpRi/yAeSOa8PLcECFSQochzqApIOE1GHNu3pCz+BDA==}
-    cpu: [arm64]
-    os: [freebsd]
-
-  '@rollup/rollup-freebsd-x64@4.34.8':
-    resolution: {integrity: sha512-TYXcHghgnCqYFiE3FT5QwXtOZqDj5GmaFNTNt3jNC+vh22dc/ukG2cG+pi75QO4kACohZzidsq7yKTKwq/Jq7Q==}
-    cpu: [x64]
-    os: [freebsd]
-
-  '@rollup/rollup-linux-arm-gnueabihf@4.34.8':
-    resolution: {integrity: sha512-A4iphFGNkWRd+5m3VIGuqHnG3MVnqKe7Al57u9mwgbyZ2/xF9Jio72MaY7xxh+Y87VAHmGQr73qoKL9HPbXj1g==}
-    cpu: [arm]
-    os: [linux]
-
-  '@rollup/rollup-linux-arm-musleabihf@4.34.8':
-    resolution: {integrity: sha512-S0lqKLfTm5u+QTxlFiAnb2J/2dgQqRy/XvziPtDd1rKZFXHTyYLoVL58M/XFwDI01AQCDIevGLbQrMAtdyanpA==}
-    cpu: [arm]
-    os: [linux]
-
-  '@rollup/rollup-linux-arm64-gnu@4.34.8':
-    resolution: {integrity: sha512-jpz9YOuPiSkL4G4pqKrus0pn9aYwpImGkosRKwNi+sJSkz+WU3anZe6hi73StLOQdfXYXC7hUfsQlTnjMd3s1A==}
-    cpu: [arm64]
-    os: [linux]
-
-  '@rollup/rollup-linux-arm64-musl@4.34.8':
-    resolution: {integrity: sha512-KdSfaROOUJXgTVxJNAZ3KwkRc5nggDk+06P6lgi1HLv1hskgvxHUKZ4xtwHkVYJ1Rep4GNo+uEfycCRRxht7+Q==}
-    cpu: [arm64]
-    os: [linux]
-
-  '@rollup/rollup-linux-loongarch64-gnu@4.34.8':
-    resolution: {integrity: sha512-NyF4gcxwkMFRjgXBM6g2lkT58OWztZvw5KkV2K0qqSnUEqCVcqdh2jN4gQrTn/YUpAcNKyFHfoOZEer9nwo6uQ==}
-    cpu: [loong64]
-    os: [linux]
-
-  '@rollup/rollup-linux-powerpc64le-gnu@4.34.8':
-    resolution: {integrity: sha512-LMJc999GkhGvktHU85zNTDImZVUCJ1z/MbAJTnviiWmmjyckP5aQsHtcujMjpNdMZPT2rQEDBlJfubhs3jsMfw==}
-    cpu: [ppc64]
-    os: [linux]
-
-  '@rollup/rollup-linux-riscv64-gnu@4.34.8':
-    resolution: {integrity: sha512-xAQCAHPj8nJq1PI3z8CIZzXuXCstquz7cIOL73HHdXiRcKk8Ywwqtx2wrIy23EcTn4aZ2fLJNBB8d0tQENPCmw==}
-    cpu: [riscv64]
-    os: [linux]
-
-  '@rollup/rollup-linux-s390x-gnu@4.34.8':
-    resolution: {integrity: sha512-DdePVk1NDEuc3fOe3dPPTb+rjMtuFw89gw6gVWxQFAuEqqSdDKnrwzZHrUYdac7A7dXl9Q2Vflxpme15gUWQFA==}
-    cpu: [s390x]
-    os: [linux]
-
-  '@rollup/rollup-linux-x64-gnu@4.34.8':
-    resolution: {integrity: sha512-8y7ED8gjxITUltTUEJLQdgpbPh1sUQ0kMTmufRF/Ns5tI9TNMNlhWtmPKKHCU0SilX+3MJkZ0zERYYGIVBYHIA==}
-    cpu: [x64]
-    os: [linux]
-
-  '@rollup/rollup-linux-x64-musl@4.34.8':
-    resolution: {integrity: sha512-SCXcP0ZpGFIe7Ge+McxY5zKxiEI5ra+GT3QRxL0pMMtxPfpyLAKleZODi1zdRHkz5/BhueUrYtYVgubqe9JBNQ==}
-    cpu: [x64]
-    os: [linux]
-
-  '@rollup/rollup-win32-arm64-msvc@4.34.8':
-    resolution: {integrity: sha512-YHYsgzZgFJzTRbth4h7Or0m5O74Yda+hLin0irAIobkLQFRQd1qWmnoVfwmKm9TXIZVAD0nZ+GEb2ICicLyCnQ==}
-    cpu: [arm64]
-    os: [win32]
-
-  '@rollup/rollup-win32-ia32-msvc@4.34.8':
-    resolution: {integrity: sha512-r3NRQrXkHr4uWy5TOjTpTYojR9XmF0j/RYgKCef+Ag46FWUTltm5ziticv8LdNsDMehjJ543x/+TJAek/xBA2w==}
-    cpu: [ia32]
-    os: [win32]
-
-  '@rollup/rollup-win32-x64-msvc@4.34.8':
-    resolution: {integrity: sha512-U0FaE5O1BCpZSeE6gBl3c5ObhePQSfk9vDRToMmTkbhCOgW4jqvtS5LGyQ76L1fH8sM0keRp4uDTsbjiUyjk0g==}
-=======
   '@rollup/rollup-android-arm-eabi@4.34.9':
     resolution: {integrity: sha512-qZdlImWXur0CFakn2BJ2znJOdqYZKiedEPEVNTBrpfPjc/YuTGcaYZcdmNFTkUj3DU0ZM/AElcM8Ybww3xVLzA==}
     cpu: [arm]
@@ -725,7 +619,6 @@
 
   '@rollup/rollup-win32-x64-msvc@4.34.9':
     resolution: {integrity: sha512-AyleYRPU7+rgkMWbEh71fQlrzRfeP6SyMnRf9XX4fCdDPAJumdSBqYEcWPMzVQ4ScAl7E4oFfK0GUVn77xSwbw==}
->>>>>>> 69b5c68b
     cpu: [x64]
     os: [win32]
 
@@ -756,13 +649,8 @@
   '@types/matter-js@0.19.8':
     resolution: {integrity: sha512-W2ZWG58Lijv/4v768NgpeyFqqiOyslmAU7qqM1Lhz4XBoUgGtZtPz4CjcOKYtqHIak14dvPldslQhltqLTWwsw==}
 
-<<<<<<< HEAD
-  '@types/node@22.13.6':
-    resolution: {integrity: sha512-GYmF65GI7417CpZXsEXMjT8goQQDnpRnJnDw6jIYa+le3V/lMazPZ4vZmK1B/9R17fh2VLr2zuy9d/h5xgrLAg==}
-=======
   '@types/node@22.13.8':
     resolution: {integrity: sha512-G3EfaZS+iOGYWLLRCEAXdWK9my08oHNZ+FHluRiggIYJPOXzhOiDgpVCUHaUvyIC5/fj7C/p637jdzC666AOKQ==}
->>>>>>> 69b5c68b
 
   '@types/prop-types@15.7.14':
     resolution: {integrity: sha512-gNMvNH49DJ7OJYv+KAKn0Xp45p8PLl6zo2YnvDIbTd4J6MER2BmWN49TG7n9LvkyihINxeKW8+3bfS2yDC9dzQ==}
@@ -1501,13 +1389,8 @@
     resolution: {integrity: sha512-g6QUff04oZpHs0eG5p83rFLhHeV00ug/Yf9nZM6fLeUrPguBTkTQOdpAWWspMh55TZfVQDPaN3NQJfbVRAxdIw==}
     engines: {iojs: '>=1.0.0', node: '>=0.10.0'}
 
-<<<<<<< HEAD
-  rollup@4.34.8:
-    resolution: {integrity: sha512-489gTVMzAYdiZHFVA/ig/iYFllCcWFHMvUHI1rpFmkoUtRlQxqh6/yiNqnYibjMZ2b/+FUQwldG+aLsEt6bglQ==}
-=======
   rollup@4.34.9:
     resolution: {integrity: sha512-nF5XYqWWp9hx/LrpC8sZvvvmq0TeTjQgaZHYmAgwysT9nh8sWnZhBnM8ZyVbbJFIQBLwHDNoMqsBZBbUo4U8sQ==}
->>>>>>> 69b5c68b
     engines: {node: '>=18.0.0', npm: '>=8.0.0'}
     hasBin: true
 
@@ -2118,63 +2001,6 @@
 
   '@remix-run/router@1.23.0': {}
 
-<<<<<<< HEAD
-  '@rollup/rollup-android-arm-eabi@4.34.8':
-    optional: true
-
-  '@rollup/rollup-android-arm64@4.34.8':
-    optional: true
-
-  '@rollup/rollup-darwin-arm64@4.34.8':
-    optional: true
-
-  '@rollup/rollup-darwin-x64@4.34.8':
-    optional: true
-
-  '@rollup/rollup-freebsd-arm64@4.34.8':
-    optional: true
-
-  '@rollup/rollup-freebsd-x64@4.34.8':
-    optional: true
-
-  '@rollup/rollup-linux-arm-gnueabihf@4.34.8':
-    optional: true
-
-  '@rollup/rollup-linux-arm-musleabihf@4.34.8':
-    optional: true
-
-  '@rollup/rollup-linux-arm64-gnu@4.34.8':
-    optional: true
-
-  '@rollup/rollup-linux-arm64-musl@4.34.8':
-    optional: true
-
-  '@rollup/rollup-linux-loongarch64-gnu@4.34.8':
-    optional: true
-
-  '@rollup/rollup-linux-powerpc64le-gnu@4.34.8':
-    optional: true
-
-  '@rollup/rollup-linux-riscv64-gnu@4.34.8':
-    optional: true
-
-  '@rollup/rollup-linux-s390x-gnu@4.34.8':
-    optional: true
-
-  '@rollup/rollup-linux-x64-gnu@4.34.8':
-    optional: true
-
-  '@rollup/rollup-linux-x64-musl@4.34.8':
-    optional: true
-
-  '@rollup/rollup-win32-arm64-msvc@4.34.8':
-    optional: true
-
-  '@rollup/rollup-win32-ia32-msvc@4.34.8':
-    optional: true
-
-  '@rollup/rollup-win32-x64-msvc@4.34.8':
-=======
   '@rollup/rollup-android-arm-eabi@4.34.9':
     optional: true
 
@@ -2230,7 +2056,6 @@
     optional: true
 
   '@rollup/rollup-win32-x64-msvc@4.34.9':
->>>>>>> 69b5c68b
     optional: true
 
   '@types/babel__core@7.20.5':
@@ -2264,11 +2089,7 @@
 
   '@types/matter-js@0.19.8': {}
 
-<<<<<<< HEAD
-  '@types/node@22.13.6':
-=======
   '@types/node@22.13.8':
->>>>>>> 69b5c68b
     dependencies:
       undici-types: 6.20.0
 
@@ -2362,22 +2183,14 @@
       '@typescript-eslint/types': 8.25.0
       eslint-visitor-keys: 4.2.0
 
-<<<<<<< HEAD
-  '@vitejs/plugin-react@4.3.4(vite@5.4.14(@types/node@22.13.6)(sass@1.85.1)(terser@5.39.0))':
-=======
   '@vitejs/plugin-react@4.3.4(vite@5.4.14(@types/node@22.13.8)(sass@1.85.1)(terser@5.39.0))':
->>>>>>> 69b5c68b
     dependencies:
       '@babel/core': 7.26.9
       '@babel/plugin-transform-react-jsx-self': 7.25.9(@babel/core@7.26.9)
       '@babel/plugin-transform-react-jsx-source': 7.25.9(@babel/core@7.26.9)
       '@types/babel__core': 7.20.5
       react-refresh: 0.14.2
-<<<<<<< HEAD
-      vite: 5.4.14(@types/node@22.13.6)(sass@1.85.1)(terser@5.39.0)
-=======
       vite: 5.4.14(@types/node@22.13.8)(sass@1.85.1)(terser@5.39.0)
->>>>>>> 69b5c68b
     transitivePeerDependencies:
       - supports-color
 
@@ -3012,31 +2825,6 @@
 
   reusify@1.1.0: {}
 
-<<<<<<< HEAD
-  rollup@4.34.8:
-    dependencies:
-      '@types/estree': 1.0.6
-    optionalDependencies:
-      '@rollup/rollup-android-arm-eabi': 4.34.8
-      '@rollup/rollup-android-arm64': 4.34.8
-      '@rollup/rollup-darwin-arm64': 4.34.8
-      '@rollup/rollup-darwin-x64': 4.34.8
-      '@rollup/rollup-freebsd-arm64': 4.34.8
-      '@rollup/rollup-freebsd-x64': 4.34.8
-      '@rollup/rollup-linux-arm-gnueabihf': 4.34.8
-      '@rollup/rollup-linux-arm-musleabihf': 4.34.8
-      '@rollup/rollup-linux-arm64-gnu': 4.34.8
-      '@rollup/rollup-linux-arm64-musl': 4.34.8
-      '@rollup/rollup-linux-loongarch64-gnu': 4.34.8
-      '@rollup/rollup-linux-powerpc64le-gnu': 4.34.8
-      '@rollup/rollup-linux-riscv64-gnu': 4.34.8
-      '@rollup/rollup-linux-s390x-gnu': 4.34.8
-      '@rollup/rollup-linux-x64-gnu': 4.34.8
-      '@rollup/rollup-linux-x64-musl': 4.34.8
-      '@rollup/rollup-win32-arm64-msvc': 4.34.8
-      '@rollup/rollup-win32-ia32-msvc': 4.34.8
-      '@rollup/rollup-win32-x64-msvc': 4.34.8
-=======
   rollup@4.34.9:
     dependencies:
       '@types/estree': 1.0.6
@@ -3060,7 +2848,6 @@
       '@rollup/rollup-win32-arm64-msvc': 4.34.9
       '@rollup/rollup-win32-ia32-msvc': 4.34.9
       '@rollup/rollup-win32-x64-msvc': 4.34.9
->>>>>>> 69b5c68b
       fsevents: 2.3.3
 
   run-parallel@1.2.0:
@@ -3224,15 +3011,6 @@
 
   util-deprecate@1.0.2: {}
 
-<<<<<<< HEAD
-  vite@5.4.14(@types/node@22.13.6)(sass@1.85.1)(terser@5.39.0):
-    dependencies:
-      esbuild: 0.21.5
-      postcss: 8.5.3
-      rollup: 4.34.8
-    optionalDependencies:
-      '@types/node': 22.13.6
-=======
   vite@5.4.14(@types/node@22.13.8)(sass@1.85.1)(terser@5.39.0):
     dependencies:
       esbuild: 0.21.5
@@ -3240,7 +3018,6 @@
       rollup: 4.34.9
     optionalDependencies:
       '@types/node': 22.13.8
->>>>>>> 69b5c68b
       fsevents: 2.3.3
       sass: 1.85.1
       terser: 5.39.0
