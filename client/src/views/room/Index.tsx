--- conflicted
+++ resolved
@@ -33,7 +33,6 @@
 	const you = state.players.get(room.sessionId);
 	const needToStart = Math.max(0, state.roomInfo.playersToStart - state.players.size);
 
-<<<<<<< HEAD
   return (
     <main className="w-full h-screen flex flex-col justify-center items-center p-4 bg-[url('static/tennents-guy.jpeg')] bg-no-repeat bg-cover bg-center">
       <h1 className="text-6xl font-bold text-tyellow mb-8 bg-tred bg-opacity-60 p-4 rounded">{host?.name}'s Room</h1>
@@ -77,44 +76,4 @@
       </div>
     </main>
   );
-=======
-	return (
-		<main className="w-full h-screen flex flex-col justify-center items-center p-4 bg-[url('assets/images/pub.png')] bg-no-repeat bg-cover bg-center">
-			<div className="flex flex-col gap-4 max-w-2xl w-full bg-tred bg-opacity-75 p-8 rounded-3xl">
-				<h1 className="text-5xl font-bold text-tyellow">{host?.name}'s Room</h1>
-
-				{you?.isHost && (
-					<Button onClick={start}>
-						{!state.roomInfo.startable
-							? `Need ${needToStart} more players to start`
-							: state.roomInfo.started
-							? "Starting..."
-							: "Start Game"}
-					</Button>
-				)}
-				<div className="flex justify-between w-full items-center font-bold text-lg text-tyellow">
-					<p>Players</p>
-					<p>
-						{state.players.size} / {state.roomInfo.maxPlayers}
-					</p>
-				</div>
-
-				<div className="flex flex-col gap-4 w-full">
-					{players.map((p) => (
-						<div
-							key={p.sessionId}
-							className="flex justify-between w-full items-center font-bold text-tred bg-tyellow p-3 rounded-md"
-						>
-							<p>{p.name}</p>
-							<div className="flex gap-2">
-								{p.isHost && <p>Host</p>}
-								{p.sessionId === room.sessionId && <p>You</p>}
-							</div>
-						</div>
-					))}
-				</div>
-			</div>
-		</main>
-	);
->>>>>>> b3964707
 }